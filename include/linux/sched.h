--- conflicted
+++ resolved
@@ -1052,11 +1052,8 @@
 	struct task_struct *last_wakee;
 	unsigned long wakee_flips;
 	unsigned long wakee_flip_decay_ts;
-<<<<<<< HEAD
-=======
 
 	int wake_cpu;
->>>>>>> d8ec26d7
 #endif
 	int on_rq;
 
