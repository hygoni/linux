/* SPDX-License-Identifier: GPL-2.0 */
/*
 * linux/include/linux/lockd/xdr4.h
 *
 * XDR types for the NLM protocol
 *
 * Copyright (C) 1996 Olaf Kirch <okir@monad.swb.de>
 */

#ifndef LOCKD_XDR4_H
#define LOCKD_XDR4_H

#include <linux/fs.h>
#include <linux/nfs.h>
#include <linux/sunrpc/xdr.h>
#include <linux/lockd/xdr.h>

/* error codes new to NLMv4 */
#define	nlm4_deadlock		cpu_to_be32(NLM_DEADLCK)
#define	nlm4_rofs		cpu_to_be32(NLM_ROFS)
#define	nlm4_stale_fh		cpu_to_be32(NLM_STALE_FH)
#define	nlm4_fbig		cpu_to_be32(NLM_FBIG)
#define	nlm4_failed		cpu_to_be32(NLM_FAILED)

bool	nlm4svc_decode_void(struct svc_rqst *rqstp, struct xdr_stream *xdr);
bool	nlm4svc_decode_testargs(struct svc_rqst *rqstp, struct xdr_stream *xdr);
bool	nlm4svc_decode_lockargs(struct svc_rqst *rqstp, struct xdr_stream *xdr);
bool	nlm4svc_decode_cancargs(struct svc_rqst *rqstp, struct xdr_stream *xdr);
bool	nlm4svc_decode_unlockargs(struct svc_rqst *rqstp, struct xdr_stream *xdr);
bool	nlm4svc_decode_res(struct svc_rqst *rqstp, struct xdr_stream *xdr);
bool	nlm4svc_decode_reboot(struct svc_rqst *rqstp, struct xdr_stream *xdr);
bool	nlm4svc_decode_shareargs(struct svc_rqst *rqstp, struct xdr_stream *xdr);
bool	nlm4svc_decode_notify(struct svc_rqst *rqstp, struct xdr_stream *xdr);

bool	nlm4svc_encode_testres(struct svc_rqst *rqstp, struct xdr_stream *xdr);
bool	nlm4svc_encode_res(struct svc_rqst *rqstp, struct xdr_stream *xdr);
bool	nlm4svc_encode_void(struct svc_rqst *rqstp, struct xdr_stream *xdr);
bool	nlm4svc_encode_shareres(struct svc_rqst *rqstp, struct xdr_stream *xdr);

<<<<<<< HEAD
int	nlm4svc_decode_testargs(struct svc_rqst *, __be32 *);
int	nlm4svc_encode_testres(struct svc_rqst *, __be32 *);
int	nlm4svc_decode_lockargs(struct svc_rqst *, __be32 *);
int	nlm4svc_decode_cancargs(struct svc_rqst *, __be32 *);
int	nlm4svc_decode_unlockargs(struct svc_rqst *, __be32 *);
int	nlm4svc_encode_res(struct svc_rqst *, __be32 *);
int	nlm4svc_decode_res(struct svc_rqst *, __be32 *);
int	nlm4svc_encode_void(struct svc_rqst *, __be32 *);
int	nlm4svc_decode_void(struct svc_rqst *, __be32 *);
int	nlm4svc_decode_shareargs(struct svc_rqst *, __be32 *);
int	nlm4svc_encode_shareres(struct svc_rqst *, __be32 *);
int	nlm4svc_decode_notify(struct svc_rqst *, __be32 *);
int	nlm4svc_decode_reboot(struct svc_rqst *, __be32 *);

=======
>>>>>>> df0cc57e
extern const struct rpc_version nlm_version4;

#endif /* LOCKD_XDR4_H */<|MERGE_RESOLUTION|>--- conflicted
+++ resolved
@@ -37,23 +37,6 @@
 bool	nlm4svc_encode_void(struct svc_rqst *rqstp, struct xdr_stream *xdr);
 bool	nlm4svc_encode_shareres(struct svc_rqst *rqstp, struct xdr_stream *xdr);
 
-<<<<<<< HEAD
-int	nlm4svc_decode_testargs(struct svc_rqst *, __be32 *);
-int	nlm4svc_encode_testres(struct svc_rqst *, __be32 *);
-int	nlm4svc_decode_lockargs(struct svc_rqst *, __be32 *);
-int	nlm4svc_decode_cancargs(struct svc_rqst *, __be32 *);
-int	nlm4svc_decode_unlockargs(struct svc_rqst *, __be32 *);
-int	nlm4svc_encode_res(struct svc_rqst *, __be32 *);
-int	nlm4svc_decode_res(struct svc_rqst *, __be32 *);
-int	nlm4svc_encode_void(struct svc_rqst *, __be32 *);
-int	nlm4svc_decode_void(struct svc_rqst *, __be32 *);
-int	nlm4svc_decode_shareargs(struct svc_rqst *, __be32 *);
-int	nlm4svc_encode_shareres(struct svc_rqst *, __be32 *);
-int	nlm4svc_decode_notify(struct svc_rqst *, __be32 *);
-int	nlm4svc_decode_reboot(struct svc_rqst *, __be32 *);
-
-=======
->>>>>>> df0cc57e
 extern const struct rpc_version nlm_version4;
 
 #endif /* LOCKD_XDR4_H */