/*
 * Copyright 2017 Advanced Micro Devices, Inc.
 *
 * Permission is hereby granted, free of charge, to any person obtaining a
 * copy of this software and associated documentation files (the "Software"),
 * to deal in the Software without restriction, including without limitation
 * the rights to use, copy, modify, merge, publish, distribute, sublicense,
 * and/or sell copies of the Software, and to permit persons to whom the
 * Software is furnished to do so, subject to the following conditions:
 *
 * The above copyright notice and this permission notice shall be included in
 * all copies or substantial portions of the Software.
 *
 * THE SOFTWARE IS PROVIDED "AS IS", WITHOUT WARRANTY OF ANY KIND, EXPRESS OR
 * IMPLIED, INCLUDING BUT NOT LIMITED TO THE WARRANTIES OF MERCHANTABILITY,
 * FITNESS FOR A PARTICULAR PURPOSE AND NONINFRINGEMENT.  IN NO EVENT SHALL
 * THE COPYRIGHT HOLDER(S) OR AUTHOR(S) BE LIABLE FOR ANY CLAIM, DAMAGES OR
 * OTHER LIABILITY, WHETHER IN AN ACTION OF CONTRACT, TORT OR OTHERWISE,
 * ARISING FROM, OUT OF OR IN CONNECTION WITH THE SOFTWARE OR THE USE OR
 * OTHER DEALINGS IN THE SOFTWARE.
 */

#ifndef __AMD_ASIC_TYPE_H__
#define __AMD_ASIC_TYPE_H__
/*
 * Supported ASIC types
 */
enum amd_asic_type {
	CHIP_TAHITI = 0,
	CHIP_PITCAIRN,	/* 1 */
	CHIP_VERDE,	/* 2 */
	CHIP_OLAND,	/* 3 */
	CHIP_HAINAN,	/* 4 */
	CHIP_BONAIRE,	/* 5 */
	CHIP_KAVERI,	/* 6 */
	CHIP_KABINI,	/* 7 */
	CHIP_HAWAII,	/* 8 */
	CHIP_MULLINS,	/* 9 */
	CHIP_TOPAZ,	/* 10 */
	CHIP_TONGA,	/* 11 */
	CHIP_FIJI,	/* 12 */
	CHIP_CARRIZO,	/* 13 */
	CHIP_STONEY,	/* 14 */
	CHIP_POLARIS10,	/* 15 */
	CHIP_POLARIS11,	/* 16 */
	CHIP_POLARIS12,	/* 17 */
	CHIP_VEGAM,	/* 18 */
	CHIP_VEGA10,	/* 19 */
	CHIP_VEGA12,	/* 20 */
	CHIP_VEGA20,	/* 21 */
	CHIP_RAVEN,	/* 22 */
	CHIP_ARCTURUS,	/* 23 */
	CHIP_RENOIR,	/* 24 */
	CHIP_ALDEBARAN, /* 25 */
	CHIP_NAVI10,	/* 26 */
	CHIP_CYAN_SKILLFISH,	/* 27 */
	CHIP_NAVI14,	/* 28 */
	CHIP_NAVI12,	/* 29 */
	CHIP_SIENNA_CICHLID,	/* 30 */
	CHIP_NAVY_FLOUNDER,	/* 31 */
	CHIP_VANGOGH,	/* 32 */
	CHIP_DIMGREY_CAVEFISH,	/* 33 */
	CHIP_BEIGE_GOBY,	/* 34 */
	CHIP_YELLOW_CARP,	/* 35 */
<<<<<<< HEAD
=======
	CHIP_IP_DISCOVERY,	/* 36 */
>>>>>>> df0cc57e
	CHIP_LAST,
};

extern const char *amdgpu_asic_name[];

#endif /*__AMD_ASIC_TYPE_H__ */<|MERGE_RESOLUTION|>--- conflicted
+++ resolved
@@ -62,10 +62,7 @@
 	CHIP_DIMGREY_CAVEFISH,	/* 33 */
 	CHIP_BEIGE_GOBY,	/* 34 */
 	CHIP_YELLOW_CARP,	/* 35 */
-<<<<<<< HEAD
-=======
 	CHIP_IP_DISCOVERY,	/* 36 */
->>>>>>> df0cc57e
 	CHIP_LAST,
 };
 
