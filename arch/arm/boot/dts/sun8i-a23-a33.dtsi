--- conflicted
+++ resolved
@@ -169,15 +169,10 @@
 			clock-names = "ahb", "mod";
 			resets = <&ccu RST_BUS_NAND>;
 			reset-names = "ahb";
-<<<<<<< HEAD
-			pinctrl-names = "default";
-			pinctrl-0 = <&nand_pins &nand_pins_cs0 &nand_pins_rb0>;
-=======
 			dmas = <&dma 5>;
 			dma-names = "rxtx";
 			pinctrl-names = "default";
 			pinctrl-0 = <&nand_pins &nand_cs0_pin &nand_rb0_pin>;
->>>>>>> 6cbc4d88
 			status = "disabled";
 			#address-cells = <1>;
 			#size-cells = <0>;
