/*
 * Samsung's Exynos4210 SoC device tree source
 *
 * Copyright (c) 2010-2011 Samsung Electronics Co., Ltd.
 *		http://www.samsung.com
 * Copyright (c) 2010-2011 Linaro Ltd.
 *		www.linaro.org
 *
 * Samsung's Exynos4210 SoC device nodes are listed in this file. Exynos4210
 * based board files can include this file and provide values for board specfic
 * bindings.
 *
 * Note: This file does not include device nodes for all the controllers in
 * Exynos4210 SoC. As device tree coverage for Exynos4210 increases, additional
 * nodes can be added to this file.
 *
 * This program is free software; you can redistribute it and/or modify
 * it under the terms of the GNU General Public License version 2 as
 * published by the Free Software Foundation.
*/

/include/ "exynos4.dtsi"
/include/ "exynos4210-pinctrl.dtsi"

/ {
	compatible = "samsung,exynos4210";

	aliases {
		pinctrl0 = &pinctrl_0;
		pinctrl1 = &pinctrl_1;
		pinctrl2 = &pinctrl_2;
	};

	gic:interrupt-controller@10490000 {
		cpu-offset = <0x8000>;
	};

	combiner:interrupt-controller@10440000 {
		interrupts = <0 0 0>, <0 1 0>, <0 2 0>, <0 3 0>,
			     <0 4 0>, <0 5 0>, <0 6 0>, <0 7 0>,
			     <0 8 0>, <0 9 0>, <0 10 0>, <0 11 0>,
			     <0 12 0>, <0 13 0>, <0 14 0>, <0 15 0>;
	};

	pinctrl_0: pinctrl@11400000 {
		compatible = "samsung,pinctrl-exynos4210";
		reg = <0x11400000 0x1000>;
		interrupts = <0 47 0>;
	};

	pinctrl_1: pinctrl@11000000 {
		compatible = "samsung,pinctrl-exynos4210";
		reg = <0x11000000 0x1000>;
		interrupts = <0 46 0>;

		wakup_eint: wakeup-interrupt-controller {
			compatible = "samsung,exynos4210-wakeup-eint";
			interrupt-parent = <&gic>;
			interrupts = <0 32 0>;
		};
	};

	pinctrl_2: pinctrl@03860000 {
		compatible = "samsung,pinctrl-exynos4210";
		reg = <0x03860000 0x1000>;
	};
<<<<<<< HEAD

	gpio-controllers {
		#address-cells = <1>;
		#size-cells = <1>;
		gpio-controller;
		ranges;

		gpa0: gpio-controller@11400000 {
			compatible = "samsung,exynos4-gpio";
			reg = <0x11400000 0x20>;
			#gpio-cells = <4>;
		};

		gpa1: gpio-controller@11400020 {
			compatible = "samsung,exynos4-gpio";
			reg = <0x11400020 0x20>;
			#gpio-cells = <4>;
		};

		gpb: gpio-controller@11400040 {
			compatible = "samsung,exynos4-gpio";
			reg = <0x11400040 0x20>;
			#gpio-cells = <4>;
		};

		gpc0: gpio-controller@11400060 {
			compatible = "samsung,exynos4-gpio";
			reg = <0x11400060 0x20>;
			#gpio-cells = <4>;
		};

		gpc1: gpio-controller@11400080 {
			compatible = "samsung,exynos4-gpio";
			reg = <0x11400080 0x20>;
			#gpio-cells = <4>;
		};

		gpd0: gpio-controller@114000A0 {
			compatible = "samsung,exynos4-gpio";
			reg = <0x114000A0 0x20>;
			#gpio-cells = <4>;
		};

		gpd1: gpio-controller@114000C0 {
			compatible = "samsung,exynos4-gpio";
			reg = <0x114000C0 0x20>;
			#gpio-cells = <4>;
		};

		gpe0: gpio-controller@114000E0 {
			compatible = "samsung,exynos4-gpio";
			reg = <0x114000E0 0x20>;
			#gpio-cells = <4>;
		};

		gpe1: gpio-controller@11400100 {
			compatible = "samsung,exynos4-gpio";
			reg = <0x11400100 0x20>;
			#gpio-cells = <4>;
		};

		gpe2: gpio-controller@11400120 {
			compatible = "samsung,exynos4-gpio";
			reg = <0x11400120 0x20>;
			#gpio-cells = <4>;
		};

		gpe3: gpio-controller@11400140 {
			compatible = "samsung,exynos4-gpio";
			reg = <0x11400140 0x20>;
			#gpio-cells = <4>;
		};

		gpe4: gpio-controller@11400160 {
			compatible = "samsung,exynos4-gpio";
			reg = <0x11400160 0x20>;
			#gpio-cells = <4>;
		};

		gpf0: gpio-controller@11400180 {
			compatible = "samsung,exynos4-gpio";
			reg = <0x11400180 0x20>;
			#gpio-cells = <4>;
		};

		gpf1: gpio-controller@114001A0 {
			compatible = "samsung,exynos4-gpio";
			reg = <0x114001A0 0x20>;
			#gpio-cells = <4>;
		};

		gpf2: gpio-controller@114001C0 {
			compatible = "samsung,exynos4-gpio";
			reg = <0x114001C0 0x20>;
			#gpio-cells = <4>;
		};

		gpf3: gpio-controller@114001E0 {
			compatible = "samsung,exynos4-gpio";
			reg = <0x114001E0 0x20>;
			#gpio-cells = <4>;
		};

		gpj0: gpio-controller@11000000 {
			compatible = "samsung,exynos4-gpio";
			reg = <0x11000000 0x20>;
			#gpio-cells = <4>;
		};

		gpj1: gpio-controller@11000020 {
			compatible = "samsung,exynos4-gpio";
			reg = <0x11000020 0x20>;
			#gpio-cells = <4>;
		};

		gpk0: gpio-controller@11000040 {
			compatible = "samsung,exynos4-gpio";
			reg = <0x11000040 0x20>;
			#gpio-cells = <4>;
		};

		gpk1: gpio-controller@11000060 {
			compatible = "samsung,exynos4-gpio";
			reg = <0x11000060 0x20>;
			#gpio-cells = <4>;
		};

		gpk2: gpio-controller@11000080 {
			compatible = "samsung,exynos4-gpio";
			reg = <0x11000080 0x20>;
			#gpio-cells = <4>;
		};

		gpk3: gpio-controller@110000A0 {
			compatible = "samsung,exynos4-gpio";
			reg = <0x110000A0 0x20>;
			#gpio-cells = <4>;
		};

		gpl0: gpio-controller@110000C0 {
			compatible = "samsung,exynos4-gpio";
			reg = <0x110000C0 0x20>;
			#gpio-cells = <4>;
		};

		gpl1: gpio-controller@110000E0 {
			compatible = "samsung,exynos4-gpio";
			reg = <0x110000E0 0x20>;
			#gpio-cells = <4>;
		};

		gpl2: gpio-controller@11000100 {
			compatible = "samsung,exynos4-gpio";
			reg = <0x11000100 0x20>;
			#gpio-cells = <4>;
		};

		gpy0: gpio-controller@11000120 {
			compatible = "samsung,exynos4-gpio";
			reg = <0x11000120 0x20>;
			#gpio-cells = <4>;
		};

		gpy1: gpio-controller@11000140 {
			compatible = "samsung,exynos4-gpio";
			reg = <0x11000140 0x20>;
			#gpio-cells = <4>;
		};

		gpy2: gpio-controller@11000160 {
			compatible = "samsung,exynos4-gpio";
			reg = <0x11000160 0x20>;
			#gpio-cells = <4>;
		};

		gpy3: gpio-controller@11000180 {
			compatible = "samsung,exynos4-gpio";
			reg = <0x11000180 0x20>;
			#gpio-cells = <4>;
		};

		gpy4: gpio-controller@110001A0 {
			compatible = "samsung,exynos4-gpio";
			reg = <0x110001A0 0x20>;
			#gpio-cells = <4>;
		};

		gpy5: gpio-controller@110001C0 {
			compatible = "samsung,exynos4-gpio";
			reg = <0x110001C0 0x20>;
			#gpio-cells = <4>;
		};

		gpy6: gpio-controller@110001E0 {
			compatible = "samsung,exynos4-gpio";
			reg = <0x110001E0 0x20>;
			#gpio-cells = <4>;
		};

		gpx0: gpio-controller@11000C00 {
			compatible = "samsung,exynos4-gpio";
			reg = <0x11000C00 0x20>;
			#gpio-cells = <4>;
		};

		gpx1: gpio-controller@11000C20 {
			compatible = "samsung,exynos4-gpio";
			reg = <0x11000C20 0x20>;
			#gpio-cells = <4>;
		};

		gpx2: gpio-controller@11000C40 {
			compatible = "samsung,exynos4-gpio";
			reg = <0x11000C40 0x20>;
			#gpio-cells = <4>;
		};

		gpx3: gpio-controller@11000C60 {
			compatible = "samsung,exynos4-gpio";
			reg = <0x11000C60 0x20>;
			#gpio-cells = <4>;
		};

		gpz: gpio-controller@03860000 {
			compatible = "samsung,exynos4-gpio";
			reg = <0x03860000 0x20>;
			#gpio-cells = <4>;
		};
	};

	tmu@100C0000 {
		compatible = "samsung,exynos4210-tmu";
		interrupt-parent = <&combiner>;
		reg = <0x100C0000 0x100>;
		interrupts = <2 4>;
	};
=======
>>>>>>> 64a57434
};<|MERGE_RESOLUTION|>--- conflicted
+++ resolved
@@ -64,236 +64,6 @@
 		compatible = "samsung,pinctrl-exynos4210";
 		reg = <0x03860000 0x1000>;
 	};
-<<<<<<< HEAD
-
-	gpio-controllers {
-		#address-cells = <1>;
-		#size-cells = <1>;
-		gpio-controller;
-		ranges;
-
-		gpa0: gpio-controller@11400000 {
-			compatible = "samsung,exynos4-gpio";
-			reg = <0x11400000 0x20>;
-			#gpio-cells = <4>;
-		};
-
-		gpa1: gpio-controller@11400020 {
-			compatible = "samsung,exynos4-gpio";
-			reg = <0x11400020 0x20>;
-			#gpio-cells = <4>;
-		};
-
-		gpb: gpio-controller@11400040 {
-			compatible = "samsung,exynos4-gpio";
-			reg = <0x11400040 0x20>;
-			#gpio-cells = <4>;
-		};
-
-		gpc0: gpio-controller@11400060 {
-			compatible = "samsung,exynos4-gpio";
-			reg = <0x11400060 0x20>;
-			#gpio-cells = <4>;
-		};
-
-		gpc1: gpio-controller@11400080 {
-			compatible = "samsung,exynos4-gpio";
-			reg = <0x11400080 0x20>;
-			#gpio-cells = <4>;
-		};
-
-		gpd0: gpio-controller@114000A0 {
-			compatible = "samsung,exynos4-gpio";
-			reg = <0x114000A0 0x20>;
-			#gpio-cells = <4>;
-		};
-
-		gpd1: gpio-controller@114000C0 {
-			compatible = "samsung,exynos4-gpio";
-			reg = <0x114000C0 0x20>;
-			#gpio-cells = <4>;
-		};
-
-		gpe0: gpio-controller@114000E0 {
-			compatible = "samsung,exynos4-gpio";
-			reg = <0x114000E0 0x20>;
-			#gpio-cells = <4>;
-		};
-
-		gpe1: gpio-controller@11400100 {
-			compatible = "samsung,exynos4-gpio";
-			reg = <0x11400100 0x20>;
-			#gpio-cells = <4>;
-		};
-
-		gpe2: gpio-controller@11400120 {
-			compatible = "samsung,exynos4-gpio";
-			reg = <0x11400120 0x20>;
-			#gpio-cells = <4>;
-		};
-
-		gpe3: gpio-controller@11400140 {
-			compatible = "samsung,exynos4-gpio";
-			reg = <0x11400140 0x20>;
-			#gpio-cells = <4>;
-		};
-
-		gpe4: gpio-controller@11400160 {
-			compatible = "samsung,exynos4-gpio";
-			reg = <0x11400160 0x20>;
-			#gpio-cells = <4>;
-		};
-
-		gpf0: gpio-controller@11400180 {
-			compatible = "samsung,exynos4-gpio";
-			reg = <0x11400180 0x20>;
-			#gpio-cells = <4>;
-		};
-
-		gpf1: gpio-controller@114001A0 {
-			compatible = "samsung,exynos4-gpio";
-			reg = <0x114001A0 0x20>;
-			#gpio-cells = <4>;
-		};
-
-		gpf2: gpio-controller@114001C0 {
-			compatible = "samsung,exynos4-gpio";
-			reg = <0x114001C0 0x20>;
-			#gpio-cells = <4>;
-		};
-
-		gpf3: gpio-controller@114001E0 {
-			compatible = "samsung,exynos4-gpio";
-			reg = <0x114001E0 0x20>;
-			#gpio-cells = <4>;
-		};
-
-		gpj0: gpio-controller@11000000 {
-			compatible = "samsung,exynos4-gpio";
-			reg = <0x11000000 0x20>;
-			#gpio-cells = <4>;
-		};
-
-		gpj1: gpio-controller@11000020 {
-			compatible = "samsung,exynos4-gpio";
-			reg = <0x11000020 0x20>;
-			#gpio-cells = <4>;
-		};
-
-		gpk0: gpio-controller@11000040 {
-			compatible = "samsung,exynos4-gpio";
-			reg = <0x11000040 0x20>;
-			#gpio-cells = <4>;
-		};
-
-		gpk1: gpio-controller@11000060 {
-			compatible = "samsung,exynos4-gpio";
-			reg = <0x11000060 0x20>;
-			#gpio-cells = <4>;
-		};
-
-		gpk2: gpio-controller@11000080 {
-			compatible = "samsung,exynos4-gpio";
-			reg = <0x11000080 0x20>;
-			#gpio-cells = <4>;
-		};
-
-		gpk3: gpio-controller@110000A0 {
-			compatible = "samsung,exynos4-gpio";
-			reg = <0x110000A0 0x20>;
-			#gpio-cells = <4>;
-		};
-
-		gpl0: gpio-controller@110000C0 {
-			compatible = "samsung,exynos4-gpio";
-			reg = <0x110000C0 0x20>;
-			#gpio-cells = <4>;
-		};
-
-		gpl1: gpio-controller@110000E0 {
-			compatible = "samsung,exynos4-gpio";
-			reg = <0x110000E0 0x20>;
-			#gpio-cells = <4>;
-		};
-
-		gpl2: gpio-controller@11000100 {
-			compatible = "samsung,exynos4-gpio";
-			reg = <0x11000100 0x20>;
-			#gpio-cells = <4>;
-		};
-
-		gpy0: gpio-controller@11000120 {
-			compatible = "samsung,exynos4-gpio";
-			reg = <0x11000120 0x20>;
-			#gpio-cells = <4>;
-		};
-
-		gpy1: gpio-controller@11000140 {
-			compatible = "samsung,exynos4-gpio";
-			reg = <0x11000140 0x20>;
-			#gpio-cells = <4>;
-		};
-
-		gpy2: gpio-controller@11000160 {
-			compatible = "samsung,exynos4-gpio";
-			reg = <0x11000160 0x20>;
-			#gpio-cells = <4>;
-		};
-
-		gpy3: gpio-controller@11000180 {
-			compatible = "samsung,exynos4-gpio";
-			reg = <0x11000180 0x20>;
-			#gpio-cells = <4>;
-		};
-
-		gpy4: gpio-controller@110001A0 {
-			compatible = "samsung,exynos4-gpio";
-			reg = <0x110001A0 0x20>;
-			#gpio-cells = <4>;
-		};
-
-		gpy5: gpio-controller@110001C0 {
-			compatible = "samsung,exynos4-gpio";
-			reg = <0x110001C0 0x20>;
-			#gpio-cells = <4>;
-		};
-
-		gpy6: gpio-controller@110001E0 {
-			compatible = "samsung,exynos4-gpio";
-			reg = <0x110001E0 0x20>;
-			#gpio-cells = <4>;
-		};
-
-		gpx0: gpio-controller@11000C00 {
-			compatible = "samsung,exynos4-gpio";
-			reg = <0x11000C00 0x20>;
-			#gpio-cells = <4>;
-		};
-
-		gpx1: gpio-controller@11000C20 {
-			compatible = "samsung,exynos4-gpio";
-			reg = <0x11000C20 0x20>;
-			#gpio-cells = <4>;
-		};
-
-		gpx2: gpio-controller@11000C40 {
-			compatible = "samsung,exynos4-gpio";
-			reg = <0x11000C40 0x20>;
-			#gpio-cells = <4>;
-		};
-
-		gpx3: gpio-controller@11000C60 {
-			compatible = "samsung,exynos4-gpio";
-			reg = <0x11000C60 0x20>;
-			#gpio-cells = <4>;
-		};
-
-		gpz: gpio-controller@03860000 {
-			compatible = "samsung,exynos4-gpio";
-			reg = <0x03860000 0x20>;
-			#gpio-cells = <4>;
-		};
-	};
 
 	tmu@100C0000 {
 		compatible = "samsung,exynos4210-tmu";
@@ -301,6 +71,4 @@
 		reg = <0x100C0000 0x100>;
 		interrupts = <2 4>;
 	};
-=======
->>>>>>> 64a57434
 };