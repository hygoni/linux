--- conflicted
+++ resolved
@@ -131,35 +131,6 @@
 	.endm
 
 /*
-<<<<<<< HEAD
- * Create an exception table entry for `insn`, which will branch to `fixup`
- * when an unhandled fault is taken.
- */
-	.macro		_asm_extable, insn, fixup
-	.pushsection	__ex_table, "a"
-	.align		3
-	.long		(\insn - .), (\fixup - .)
-	.popsection
-	.endm
-
-/*
- * Create an exception table entry for `insn` if `fixup` is provided. Otherwise
- * do nothing.
- */
-	.macro		_cond_extable, insn, fixup
-	.ifnc		\fixup,
-	_asm_extable	\insn, \fixup
-	.endif
-	.endm
-
-
-#define USER(l, x...)				\
-9999:	x;					\
-	_asm_extable	9999b, l
-
-/*
-=======
->>>>>>> df0cc57e
  * Register aliases.
  */
 lr	.req	x30		// link register
@@ -409,25 +380,12 @@
 
 /*
  * Macro to perform a data cache maintenance for the interval
-<<<<<<< HEAD
- * [start, end)
-=======
  * [start, end) with dcache line size explicitly provided.
->>>>>>> df0cc57e
  *
  * 	op:		operation passed to dc instruction
  * 	domain:		domain used in dsb instruciton
  * 	start:          starting virtual address of the region
  * 	end:            end virtual address of the region
-<<<<<<< HEAD
- * 	fixup:		optional label to branch to on user fault
- * 	Corrupts:       start, end, tmp1, tmp2
- */
-	.macro dcache_by_line_op op, domain, start, end, tmp1, tmp2, fixup
-	dcache_line_size \tmp1, \tmp2
-	sub	\tmp2, \tmp1, #1
-	bic	\start, \start, \tmp2
-=======
  *	linesz:		dcache line size
  * 	fixup:		optional label to branch to on user fault
  * 	Corrupts:       start, end, tmp
@@ -435,7 +393,6 @@
 	.macro dcache_by_myline_op op, domain, start, end, linesz, tmp, fixup
 	sub	\tmp, \linesz, #1
 	bic	\start, \start, \tmp
->>>>>>> df0cc57e
 .Ldcache_op\@:
 	.ifc	\op, cvau
 	__dcache_op_workaround_clean_cache \op, \start
@@ -454,18 +411,12 @@
 	.endif
 	.endif
 	.endif
-<<<<<<< HEAD
-	add	\start, \start, \tmp1
-=======
 	add	\start, \start, \linesz
->>>>>>> df0cc57e
 	cmp	\start, \end
 	b.lo	.Ldcache_op\@
 	dsb	\domain
 
 	_cond_extable .Ldcache_op\@, \fixup
-<<<<<<< HEAD
-=======
 	.endm
 
 /*
@@ -482,7 +433,6 @@
 	.macro dcache_by_line_op op, domain, start, end, tmp1, tmp2, fixup
 	dcache_line_size \tmp1, \tmp2
 	dcache_by_myline_op \op, \domain, \start, \end, \tmp1, \tmp2, \fixup
->>>>>>> df0cc57e
 	.endm
 
 /*
@@ -506,8 +456,6 @@
 	isb
 
 	_cond_extable .Licache_op\@, \fixup
-<<<<<<< HEAD
-=======
 	.endm
 
 /*
@@ -527,7 +475,6 @@
 	offset_ttbr1 \tmp, \tmp2
 	msr	ttbr1_el1, \tmp
 	isb
->>>>>>> df0cc57e
 	.endm
 
 /*
