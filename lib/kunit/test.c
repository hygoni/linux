// SPDX-License-Identifier: GPL-2.0
/*
 * Base unit test (KUnit) API.
 *
 * Copyright (C) 2019, Google LLC.
 * Author: Brendan Higgins <brendanhiggins@google.com>
 */

#include <kunit/resource.h>
#include <kunit/test.h>
#include <kunit/test-bug.h>
#include <linux/kernel.h>
#include <linux/moduleparam.h>
#include <linux/sched/debug.h>
#include <linux/sched.h>

#include "debugfs.h"
#include "string-stream.h"
#include "try-catch-impl.h"

#if IS_BUILTIN(CONFIG_KUNIT)
/*
 * Fail the current test and print an error message to the log.
 */
void __kunit_fail_current_test(const char *file, int line, const char *fmt, ...)
{
	va_list args;
	int len;
	char *buffer;

	if (!current->kunit_test)
		return;

	kunit_set_failure(current->kunit_test);

	/* kunit_err() only accepts literals, so evaluate the args first. */
	va_start(args, fmt);
	len = vsnprintf(NULL, 0, fmt, args) + 1;
	va_end(args);

	buffer = kunit_kmalloc(current->kunit_test, len, GFP_KERNEL);
	if (!buffer)
		return;

	va_start(args, fmt);
	vsnprintf(buffer, len, fmt, args);
	va_end(args);

	kunit_err(current->kunit_test, "%s:%d: %s", file, line, buffer);
	kunit_kfree(current->kunit_test, buffer);
}
EXPORT_SYMBOL_GPL(__kunit_fail_current_test);
#endif

/*
 * KUnit statistic mode:
 * 0 - disabled
 * 1 - only when there is more than one subtest
 * 2 - enabled
 */
static int kunit_stats_enabled = 1;
module_param_named(stats_enabled, kunit_stats_enabled, int, 0644);
MODULE_PARM_DESC(stats_enabled,
		  "Print test stats: never (0), only for multiple subtests (1), or always (2)");

struct kunit_result_stats {
	unsigned long passed;
	unsigned long skipped;
	unsigned long failed;
	unsigned long total;
};

static bool kunit_should_print_stats(struct kunit_result_stats stats)
{
	if (kunit_stats_enabled == 0)
		return false;

	if (kunit_stats_enabled == 2)
		return true;

	return (stats.total > 1);
}

static void kunit_print_test_stats(struct kunit *test,
				   struct kunit_result_stats stats)
{
	if (!kunit_should_print_stats(stats))
		return;

	kunit_log(KERN_INFO, test,
		  KUNIT_SUBTEST_INDENT
		  "# %s: pass:%lu fail:%lu skip:%lu total:%lu",
		  test->name,
		  stats.passed,
		  stats.failed,
		  stats.skipped,
		  stats.total);
}

/*
 * Append formatted message to log, size of which is limited to
 * KUNIT_LOG_SIZE bytes (including null terminating byte).
 */
void kunit_log_append(char *log, const char *fmt, ...)
{
	char line[KUNIT_LOG_SIZE];
	va_list args;
	int len_left;

	if (!log)
		return;

	len_left = KUNIT_LOG_SIZE - strlen(log) - 1;
	if (len_left <= 0)
		return;

	va_start(args, fmt);
	vsnprintf(line, sizeof(line), fmt, args);
	va_end(args);

	strncat(log, line, len_left);
}
EXPORT_SYMBOL_GPL(kunit_log_append);

size_t kunit_suite_num_test_cases(struct kunit_suite *suite)
{
	struct kunit_case *test_case;
	size_t len = 0;

	kunit_suite_for_each_test_case(suite, test_case)
		len++;

	return len;
}
EXPORT_SYMBOL_GPL(kunit_suite_num_test_cases);

static void kunit_print_suite_start(struct kunit_suite *suite)
{
	kunit_log(KERN_INFO, suite, KUNIT_SUBTEST_INDENT "# Subtest: %s",
		  suite->name);
	kunit_log(KERN_INFO, suite, KUNIT_SUBTEST_INDENT "1..%zd",
		  kunit_suite_num_test_cases(suite));
}

static void kunit_print_ok_not_ok(void *test_or_suite,
				  bool is_test,
				  enum kunit_status status,
				  size_t test_number,
				  const char *description,
				  const char *directive)
{
	struct kunit_suite *suite = is_test ? NULL : test_or_suite;
	struct kunit *test = is_test ? test_or_suite : NULL;
	const char *directive_header = (status == KUNIT_SKIPPED) ? " # SKIP " : "";

	/*
	 * We do not log the test suite results as doing so would
	 * mean debugfs display would consist of the test suite
	 * description and status prior to individual test results.
	 * Hence directly printk the suite status, and we will
	 * separately seq_printf() the suite status for the debugfs
	 * representation.
	 */
	if (suite)
		pr_info("%s %zd - %s%s%s\n",
			kunit_status_to_ok_not_ok(status),
			test_number, description, directive_header,
			(status == KUNIT_SKIPPED) ? directive : "");
	else
		kunit_log(KERN_INFO, test,
			  KUNIT_SUBTEST_INDENT "%s %zd - %s%s%s",
			  kunit_status_to_ok_not_ok(status),
			  test_number, description, directive_header,
			  (status == KUNIT_SKIPPED) ? directive : "");
}

enum kunit_status kunit_suite_has_succeeded(struct kunit_suite *suite)
{
	const struct kunit_case *test_case;
	enum kunit_status status = KUNIT_SKIPPED;

	if (suite->suite_init_err)
		return KUNIT_FAILURE;

	kunit_suite_for_each_test_case(suite, test_case) {
		if (test_case->status == KUNIT_FAILURE)
			return KUNIT_FAILURE;
		else if (test_case->status == KUNIT_SUCCESS)
			status = KUNIT_SUCCESS;
	}

	return status;
}
EXPORT_SYMBOL_GPL(kunit_suite_has_succeeded);

static size_t kunit_suite_counter = 1;

static void kunit_print_suite_end(struct kunit_suite *suite)
{
	kunit_print_ok_not_ok((void *)suite, false,
			      kunit_suite_has_succeeded(suite),
			      kunit_suite_counter++,
			      suite->name,
			      suite->status_comment);
}

unsigned int kunit_test_case_num(struct kunit_suite *suite,
				 struct kunit_case *test_case)
{
	struct kunit_case *tc;
	unsigned int i = 1;

	kunit_suite_for_each_test_case(suite, tc) {
		if (tc == test_case)
			return i;
		i++;
	}

	return 0;
}
EXPORT_SYMBOL_GPL(kunit_test_case_num);

static void kunit_print_string_stream(struct kunit *test,
				      struct string_stream *stream)
{
	struct string_stream_fragment *fragment;
	char *buf;

	if (string_stream_is_empty(stream))
		return;

	buf = string_stream_get_string(stream);
	if (!buf) {
		kunit_err(test,
			  "Could not allocate buffer, dumping stream:\n");
		list_for_each_entry(fragment, &stream->fragments, node) {
			kunit_err(test, "%s", fragment->fragment);
		}
		kunit_err(test, "\n");
	} else {
		kunit_err(test, "%s", buf);
		kunit_kfree(test, buf);
	}
}

static void kunit_fail(struct kunit *test, const struct kunit_loc *loc,
<<<<<<< HEAD
		       enum kunit_assert_type type, struct kunit_assert *assert,
=======
		       enum kunit_assert_type type, const struct kunit_assert *assert,
>>>>>>> 88084a3d
		       const struct va_format *message)
{
	struct string_stream *stream;

	kunit_set_failure(test);

	stream = alloc_string_stream(test, GFP_KERNEL);
	if (!stream) {
		WARN(true,
		     "Could not allocate stream to print failed assertion in %s:%d\n",
		     loc->file,
		     loc->line);
		return;
	}

	kunit_assert_prologue(loc, type, stream);
	assert->format(assert, message, stream);

	kunit_print_string_stream(test, stream);

	WARN_ON(string_stream_destroy(stream));
}

static void __noreturn kunit_abort(struct kunit *test)
{
	kunit_try_catch_throw(&test->try_catch); /* Does not return. */

	/*
	 * Throw could not abort from test.
	 *
	 * XXX: we should never reach this line! As kunit_try_catch_throw is
	 * marked __noreturn.
	 */
	WARN_ONCE(true, "Throw could not abort from test!\n");
}

void kunit_do_failed_assertion(struct kunit *test,
			       const struct kunit_loc *loc,
			       enum kunit_assert_type type,
<<<<<<< HEAD
			       struct kunit_assert *assert,
=======
			       const struct kunit_assert *assert,
>>>>>>> 88084a3d
			       const char *fmt, ...)
{
	va_list args;
	struct va_format message;
	va_start(args, fmt);

	message.fmt = fmt;
	message.va = &args;

	kunit_fail(test, loc, type, assert, &message);

	va_end(args);

	if (type == KUNIT_ASSERTION)
		kunit_abort(test);
}
EXPORT_SYMBOL_GPL(kunit_do_failed_assertion);

void kunit_init_test(struct kunit *test, const char *name, char *log)
{
	spin_lock_init(&test->lock);
	INIT_LIST_HEAD(&test->resources);
	test->name = name;
	test->log = log;
	if (test->log)
		test->log[0] = '\0';
	test->status = KUNIT_SUCCESS;
	test->status_comment[0] = '\0';
}
EXPORT_SYMBOL_GPL(kunit_init_test);

/*
 * Initializes and runs test case. Does not clean up or do post validations.
 */
static void kunit_run_case_internal(struct kunit *test,
				    struct kunit_suite *suite,
				    struct kunit_case *test_case)
{
	if (suite->init) {
		int ret;

		ret = suite->init(test);
		if (ret) {
			kunit_err(test, "failed to initialize: %d\n", ret);
			kunit_set_failure(test);
			return;
		}
	}

	test_case->run_case(test);
}

static void kunit_case_internal_cleanup(struct kunit *test)
{
	kunit_cleanup(test);
}

/*
 * Performs post validations and cleanup after a test case was run.
 * XXX: Should ONLY BE CALLED AFTER kunit_run_case_internal!
 */
static void kunit_run_case_cleanup(struct kunit *test,
				   struct kunit_suite *suite)
{
	if (suite->exit)
		suite->exit(test);

	kunit_case_internal_cleanup(test);
}

struct kunit_try_catch_context {
	struct kunit *test;
	struct kunit_suite *suite;
	struct kunit_case *test_case;
};

static void kunit_try_run_case(void *data)
{
	struct kunit_try_catch_context *ctx = data;
	struct kunit *test = ctx->test;
	struct kunit_suite *suite = ctx->suite;
	struct kunit_case *test_case = ctx->test_case;

	current->kunit_test = test;

	/*
	 * kunit_run_case_internal may encounter a fatal error; if it does,
	 * abort will be called, this thread will exit, and finally the parent
	 * thread will resume control and handle any necessary clean up.
	 */
	kunit_run_case_internal(test, suite, test_case);
	/* This line may never be reached. */
	kunit_run_case_cleanup(test, suite);
}

static void kunit_catch_run_case(void *data)
{
	struct kunit_try_catch_context *ctx = data;
	struct kunit *test = ctx->test;
	struct kunit_suite *suite = ctx->suite;
	int try_exit_code = kunit_try_catch_get_result(&test->try_catch);

	if (try_exit_code) {
		kunit_set_failure(test);
		/*
		 * Test case could not finish, we have no idea what state it is
		 * in, so don't do clean up.
		 */
		if (try_exit_code == -ETIMEDOUT) {
			kunit_err(test, "test case timed out\n");
		/*
		 * Unknown internal error occurred preventing test case from
		 * running, so there is nothing to clean up.
		 */
		} else {
			kunit_err(test, "internal error occurred preventing test case from running: %d\n",
				  try_exit_code);
		}
		return;
	}

	/*
	 * Test case was run, but aborted. It is the test case's business as to
	 * whether it failed or not, we just need to clean up.
	 */
	kunit_run_case_cleanup(test, suite);
}

/*
 * Performs all logic to run a test case. It also catches most errors that
 * occur in a test case and reports them as failures.
 */
static void kunit_run_case_catch_errors(struct kunit_suite *suite,
					struct kunit_case *test_case,
					struct kunit *test)
{
	struct kunit_try_catch_context context;
	struct kunit_try_catch *try_catch;

	kunit_init_test(test, test_case->name, test_case->log);
	try_catch = &test->try_catch;

	kunit_try_catch_init(try_catch,
			     test,
			     kunit_try_run_case,
			     kunit_catch_run_case);
	context.test = test;
	context.suite = suite;
	context.test_case = test_case;
	kunit_try_catch_run(try_catch, &context);

	/* Propagate the parameter result to the test case. */
	if (test->status == KUNIT_FAILURE)
		test_case->status = KUNIT_FAILURE;
	else if (test_case->status != KUNIT_FAILURE && test->status == KUNIT_SUCCESS)
		test_case->status = KUNIT_SUCCESS;
}

static void kunit_print_suite_stats(struct kunit_suite *suite,
				    struct kunit_result_stats suite_stats,
				    struct kunit_result_stats param_stats)
{
	if (kunit_should_print_stats(suite_stats)) {
		kunit_log(KERN_INFO, suite,
			  "# %s: pass:%lu fail:%lu skip:%lu total:%lu",
			  suite->name,
			  suite_stats.passed,
			  suite_stats.failed,
			  suite_stats.skipped,
			  suite_stats.total);
	}

	if (kunit_should_print_stats(param_stats)) {
		kunit_log(KERN_INFO, suite,
			  "# Totals: pass:%lu fail:%lu skip:%lu total:%lu",
			  param_stats.passed,
			  param_stats.failed,
			  param_stats.skipped,
			  param_stats.total);
	}
}

static void kunit_update_stats(struct kunit_result_stats *stats,
			       enum kunit_status status)
{
	switch (status) {
	case KUNIT_SUCCESS:
		stats->passed++;
		break;
	case KUNIT_SKIPPED:
		stats->skipped++;
		break;
	case KUNIT_FAILURE:
		stats->failed++;
		break;
	}

	stats->total++;
}

static void kunit_accumulate_stats(struct kunit_result_stats *total,
				   struct kunit_result_stats add)
{
	total->passed += add.passed;
	total->skipped += add.skipped;
	total->failed += add.failed;
	total->total += add.total;
}

int kunit_run_tests(struct kunit_suite *suite)
{
	char param_desc[KUNIT_PARAM_DESC_SIZE];
	struct kunit_case *test_case;
	struct kunit_result_stats suite_stats = { 0 };
	struct kunit_result_stats total_stats = { 0 };

	if (suite->suite_init) {
		suite->suite_init_err = suite->suite_init(suite);
		if (suite->suite_init_err) {
			kunit_err(suite, KUNIT_SUBTEST_INDENT
				  "# failed to initialize (%d)", suite->suite_init_err);
			goto suite_end;
		}
	}

	kunit_print_suite_start(suite);

	kunit_suite_for_each_test_case(suite, test_case) {
		struct kunit test = { .param_value = NULL, .param_index = 0 };
		struct kunit_result_stats param_stats = { 0 };
		test_case->status = KUNIT_SKIPPED;

		if (!test_case->generate_params) {
			/* Non-parameterised test. */
			kunit_run_case_catch_errors(suite, test_case, &test);
			kunit_update_stats(&param_stats, test.status);
		} else {
			/* Get initial param. */
			param_desc[0] = '\0';
			test.param_value = test_case->generate_params(NULL, param_desc);
			kunit_log(KERN_INFO, &test, KUNIT_SUBTEST_INDENT KUNIT_SUBTEST_INDENT
				  "# Subtest: %s", test_case->name);

			while (test.param_value) {
				kunit_run_case_catch_errors(suite, test_case, &test);

				if (param_desc[0] == '\0') {
					snprintf(param_desc, sizeof(param_desc),
						 "param-%d", test.param_index);
				}

				kunit_log(KERN_INFO, &test,
					  KUNIT_SUBTEST_INDENT KUNIT_SUBTEST_INDENT
					  "%s %d - %s",
					  kunit_status_to_ok_not_ok(test.status),
					  test.param_index + 1, param_desc);

				/* Get next param. */
				param_desc[0] = '\0';
				test.param_value = test_case->generate_params(test.param_value, param_desc);
				test.param_index++;

				kunit_update_stats(&param_stats, test.status);
			}
		}


		kunit_print_test_stats(&test, param_stats);

		kunit_print_ok_not_ok(&test, true, test_case->status,
				      kunit_test_case_num(suite, test_case),
				      test_case->name,
				      test.status_comment);

		kunit_update_stats(&suite_stats, test_case->status);
		kunit_accumulate_stats(&total_stats, param_stats);
	}

	if (suite->suite_exit)
		suite->suite_exit(suite);

	kunit_print_suite_stats(suite, suite_stats, total_stats);
suite_end:
	kunit_print_suite_end(suite);

	return 0;
}
EXPORT_SYMBOL_GPL(kunit_run_tests);

static void kunit_init_suite(struct kunit_suite *suite)
{
	kunit_debugfs_create_suite(suite);
	suite->status_comment[0] = '\0';
	suite->suite_init_err = 0;
}

int __kunit_test_suites_init(struct kunit_suite * const * const suites)
{
	unsigned int i;

	for (i = 0; suites[i] != NULL; i++) {
		kunit_init_suite(suites[i]);
		kunit_run_tests(suites[i]);
	}
	return 0;
}
EXPORT_SYMBOL_GPL(__kunit_test_suites_init);

static void kunit_exit_suite(struct kunit_suite *suite)
{
	kunit_debugfs_destroy_suite(suite);
}

void __kunit_test_suites_exit(struct kunit_suite **suites)
{
	unsigned int i;

	for (i = 0; suites[i] != NULL; i++)
		kunit_exit_suite(suites[i]);

	kunit_suite_counter = 1;
}
EXPORT_SYMBOL_GPL(__kunit_test_suites_exit);

struct kunit_kmalloc_array_params {
	size_t n;
	size_t size;
	gfp_t gfp;
};

static int kunit_kmalloc_array_init(struct kunit_resource *res, void *context)
{
	struct kunit_kmalloc_array_params *params = context;

	res->data = kmalloc_array(params->n, params->size, params->gfp);
	if (!res->data)
		return -ENOMEM;

	return 0;
}

static void kunit_kmalloc_array_free(struct kunit_resource *res)
{
	kfree(res->data);
}

void *kunit_kmalloc_array(struct kunit *test, size_t n, size_t size, gfp_t gfp)
{
	struct kunit_kmalloc_array_params params = {
		.size = size,
		.n = n,
		.gfp = gfp
	};

	return kunit_alloc_resource(test,
				    kunit_kmalloc_array_init,
				    kunit_kmalloc_array_free,
				    gfp,
				    &params);
}
EXPORT_SYMBOL_GPL(kunit_kmalloc_array);

void kunit_kfree(struct kunit *test, const void *ptr)
{
	struct kunit_resource *res;

	res = kunit_find_resource(test, kunit_resource_instance_match,
				  (void *)ptr);

	/*
	 * Removing the resource from the list of resources drops the
	 * reference count to 1; the final put will trigger the free.
	 */
	kunit_remove_resource(test, res);

	kunit_put_resource(res);

}
EXPORT_SYMBOL_GPL(kunit_kfree);

void kunit_cleanup(struct kunit *test)
{
	struct kunit_resource *res;
	unsigned long flags;

	/*
	 * test->resources is a stack - each allocation must be freed in the
	 * reverse order from which it was added since one resource may depend
	 * on another for its entire lifetime.
	 * Also, we cannot use the normal list_for_each constructs, even the
	 * safe ones because *arbitrary* nodes may be deleted when
	 * kunit_resource_free is called; the list_for_each_safe variants only
	 * protect against the current node being deleted, not the next.
	 */
	while (true) {
		spin_lock_irqsave(&test->lock, flags);
		if (list_empty(&test->resources)) {
			spin_unlock_irqrestore(&test->lock, flags);
			break;
		}
		res = list_last_entry(&test->resources,
				      struct kunit_resource,
				      node);
		/*
		 * Need to unlock here as a resource may remove another
		 * resource, and this can't happen if the test->lock
		 * is held.
		 */
		spin_unlock_irqrestore(&test->lock, flags);
		kunit_remove_resource(test, res);
	}
	current->kunit_test = NULL;
}
EXPORT_SYMBOL_GPL(kunit_cleanup);

static int __init kunit_init(void)
{
	kunit_debugfs_init();

	return 0;
}
late_initcall(kunit_init);

static void __exit kunit_exit(void)
{
	kunit_debugfs_cleanup();
}
module_exit(kunit_exit);

MODULE_LICENSE("GPL v2");<|MERGE_RESOLUTION|>--- conflicted
+++ resolved
@@ -244,11 +244,7 @@
 }
 
 static void kunit_fail(struct kunit *test, const struct kunit_loc *loc,
-<<<<<<< HEAD
-		       enum kunit_assert_type type, struct kunit_assert *assert,
-=======
 		       enum kunit_assert_type type, const struct kunit_assert *assert,
->>>>>>> 88084a3d
 		       const struct va_format *message)
 {
 	struct string_stream *stream;
@@ -288,11 +284,7 @@
 void kunit_do_failed_assertion(struct kunit *test,
 			       const struct kunit_loc *loc,
 			       enum kunit_assert_type type,
-<<<<<<< HEAD
-			       struct kunit_assert *assert,
-=======
 			       const struct kunit_assert *assert,
->>>>>>> 88084a3d
 			       const char *fmt, ...)
 {
 	va_list args;
