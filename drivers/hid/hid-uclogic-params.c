--- conflicted
+++ resolved
@@ -827,10 +827,6 @@
 	iface = to_usb_interface(hdev->dev.parent);
 	bInterfaceNumber = iface->cur_altsetting->desc.bInterfaceNumber;
 
-<<<<<<< HEAD
-	/* If it's not a pen interface */
-	if (bInterfaceNumber != 0) {
-=======
 	/* If it's a custom keyboard interface */
 	if (bInterfaceNumber == 1) {
 		/* Keep everything intact, but mark pen usage invalid */
@@ -838,7 +834,6 @@
 		goto output;
 	/* Else, if it's not a pen interface */
 	} else if (bInterfaceNumber != 0) {
->>>>>>> 88084a3d
 		uclogic_params_init_invalid(&p);
 		goto output;
 	}
@@ -873,24 +868,6 @@
 			goto cleanup;
 		} else if (found) {
 			hid_dbg(hdev, "pen v2 parameters found\n");
-<<<<<<< HEAD
-			/* Create v2 frame parameters */
-			rc = uclogic_params_frame_init_with_desc(
-					&p.frame_list[0],
-					uclogic_rdesc_v2_frame_arr,
-					uclogic_rdesc_v2_frame_size,
-					UCLOGIC_RDESC_V2_FRAME_ID);
-			if (rc != 0) {
-				hid_err(hdev,
-					"failed creating v2 frame parameters: %d\n",
-					rc);
-				goto cleanup;
-			}
-			/* Link frame button subreports from pen reports */
-			p.pen.subreport_list[0].value = 0xe0;
-			p.pen.subreport_list[0].id =
-				UCLOGIC_RDESC_V2_FRAME_ID;
-=======
 			/* Create v2 frame button parameters */
 			rc = uclogic_params_frame_init_with_desc(
 					&p.frame_list[0],
@@ -979,7 +956,6 @@
 			p.pen.subreport_list[2].id =
 				UCLOGIC_RDESC_V2_FRAME_DIAL_ID;
 
->>>>>>> 88084a3d
 			goto output;
 		}
 		hid_dbg(hdev, "pen v2 parameters not found\n");
