/*
 * Copyright (c) 2009-2010 Chelsio, Inc. All rights reserved.
 *
 * This software is available to you under a choice of one of two
 * licenses.  You may choose to be licensed under the terms of the GNU
 * General Public License (GPL) Version 2, available from the file
 * COPYING in the main directory of this source tree, or the
 * OpenIB.org BSD license below:
 *
 *     Redistribution and use in source and binary forms, with or
 *     without modification, are permitted provided that the following
 *     conditions are met:
 *
 *      - Redistributions of source code must retain the above
 *	  copyright notice, this list of conditions and the following
 *	  disclaimer.
 *
 *      - Redistributions in binary form must reproduce the above
 *	  copyright notice, this list of conditions and the following
 *	  disclaimer in the documentation and/or other materials
 *	  provided with the distribution.
 *
 * THE SOFTWARE IS PROVIDED "AS IS", WITHOUT WARRANTY OF ANY KIND,
 * EXPRESS OR IMPLIED, INCLUDING BUT NOT LIMITED TO THE WARRANTIES OF
 * MERCHANTABILITY, FITNESS FOR A PARTICULAR PURPOSE AND
 * NONINFRINGEMENT. IN NO EVENT SHALL THE AUTHORS OR COPYRIGHT HOLDERS
 * BE LIABLE FOR ANY CLAIM, DAMAGES OR OTHER LIABILITY, WHETHER IN AN
 * ACTION OF CONTRACT, TORT OR OTHERWISE, ARISING FROM, OUT OF OR IN
 * CONNECTION WITH THE SOFTWARE OR THE USE OR OTHER DEALINGS IN THE
 * SOFTWARE.
 */
#include <linux/module.h>
#include <linux/moduleparam.h>
#include <linux/debugfs.h>
#include <linux/vmalloc.h>
#include <linux/math64.h>

#include <rdma/ib_verbs.h>

#include "iw_cxgb4.h"

#define DRV_VERSION "0.1"

MODULE_AUTHOR("Steve Wise");
MODULE_DESCRIPTION("Chelsio T4/T5 RDMA Driver");
MODULE_LICENSE("Dual BSD/GPL");
MODULE_VERSION(DRV_VERSION);

static int allow_db_fc_on_t5;
module_param(allow_db_fc_on_t5, int, 0644);
MODULE_PARM_DESC(allow_db_fc_on_t5,
		 "Allow DB Flow Control on T5 (default = 0)");

static int allow_db_coalescing_on_t5;
module_param(allow_db_coalescing_on_t5, int, 0644);
MODULE_PARM_DESC(allow_db_coalescing_on_t5,
		 "Allow DB Coalescing on T5 (default = 0)");

int c4iw_wr_log = 0;
module_param(c4iw_wr_log, int, 0444);
MODULE_PARM_DESC(c4iw_wr_log, "Enables logging of work request timing data.");

int c4iw_wr_log_size_order = 12;
module_param(c4iw_wr_log_size_order, int, 0444);
MODULE_PARM_DESC(c4iw_wr_log_size_order,
		 "Number of entries (log2) in the work request timing log.");

struct uld_ctx {
	struct list_head entry;
	struct cxgb4_lld_info lldi;
	struct c4iw_dev *dev;
};

static LIST_HEAD(uld_ctx_list);
static DEFINE_MUTEX(dev_mutex);

#define DB_FC_RESUME_SIZE 64
#define DB_FC_RESUME_DELAY 1
#define DB_FC_DRAIN_THRESH 0

static struct dentry *c4iw_debugfs_root;

struct c4iw_debugfs_data {
	struct c4iw_dev *devp;
	char *buf;
	int bufsize;
	int pos;
};

/* registered cxgb4 netlink callbacks */
static struct ibnl_client_cbs c4iw_nl_cb_table[] = {
	[RDMA_NL_IWPM_REG_PID] = {.dump = iwpm_register_pid_cb},
	[RDMA_NL_IWPM_ADD_MAPPING] = {.dump = iwpm_add_mapping_cb},
	[RDMA_NL_IWPM_QUERY_MAPPING] = {.dump = iwpm_add_and_query_mapping_cb},
	[RDMA_NL_IWPM_HANDLE_ERR] = {.dump = iwpm_mapping_error_cb},
	[RDMA_NL_IWPM_MAPINFO] = {.dump = iwpm_mapping_info_cb},
	[RDMA_NL_IWPM_MAPINFO_NUM] = {.dump = iwpm_ack_mapping_info_cb}
};

static int count_idrs(int id, void *p, void *data)
{
	int *countp = data;

	*countp = *countp + 1;
	return 0;
}

static ssize_t debugfs_read(struct file *file, char __user *buf, size_t count,
			    loff_t *ppos)
{
	struct c4iw_debugfs_data *d = file->private_data;

	return simple_read_from_buffer(buf, count, ppos, d->buf, d->pos);
}

void c4iw_log_wr_stats(struct t4_wq *wq, struct t4_cqe *cqe)
{
	struct wr_log_entry le;
	int idx;

	if (!wq->rdev->wr_log)
		return;

	idx = (atomic_inc_return(&wq->rdev->wr_log_idx) - 1) &
		(wq->rdev->wr_log_size - 1);
	le.poll_sge_ts = cxgb4_read_sge_timestamp(wq->rdev->lldi.ports[0]);
	getnstimeofday(&le.poll_host_ts);
	le.valid = 1;
	le.cqe_sge_ts = CQE_TS(cqe);
	if (SQ_TYPE(cqe)) {
		le.qid = wq->sq.qid;
		le.opcode = CQE_OPCODE(cqe);
		le.post_host_ts = wq->sq.sw_sq[wq->sq.cidx].host_ts;
		le.post_sge_ts = wq->sq.sw_sq[wq->sq.cidx].sge_ts;
		le.wr_id = CQE_WRID_SQ_IDX(cqe);
	} else {
		le.qid = wq->rq.qid;
		le.opcode = FW_RI_RECEIVE;
		le.post_host_ts = wq->rq.sw_rq[wq->rq.cidx].host_ts;
		le.post_sge_ts = wq->rq.sw_rq[wq->rq.cidx].sge_ts;
		le.wr_id = CQE_WRID_MSN(cqe);
	}
	wq->rdev->wr_log[idx] = le;
}

static int wr_log_show(struct seq_file *seq, void *v)
{
	struct c4iw_dev *dev = seq->private;
	struct timespec prev_ts = {0, 0};
	struct wr_log_entry *lep;
	int prev_ts_set = 0;
	int idx, end;

#define ts2ns(ts) div64_ul((ts) * dev->rdev.lldi.cclk_ps, 1000)

	idx = atomic_read(&dev->rdev.wr_log_idx) &
		(dev->rdev.wr_log_size - 1);
	end = idx - 1;
	if (end < 0)
		end = dev->rdev.wr_log_size - 1;
	lep = &dev->rdev.wr_log[idx];
	while (idx != end) {
		if (lep->valid) {
			if (!prev_ts_set) {
				prev_ts_set = 1;
				prev_ts = lep->poll_host_ts;
			}
			seq_printf(seq, "%04u: sec %lu nsec %lu qid %u opcode "
				   "%u %s 0x%x host_wr_delta sec %lu nsec %lu "
				   "post_sge_ts 0x%llx cqe_sge_ts 0x%llx "
				   "poll_sge_ts 0x%llx post_poll_delta_ns %llu "
				   "cqe_poll_delta_ns %llu\n",
				   idx,
				   timespec_sub(lep->poll_host_ts,
						prev_ts).tv_sec,
				   timespec_sub(lep->poll_host_ts,
						prev_ts).tv_nsec,
				   lep->qid, lep->opcode,
				   lep->opcode == FW_RI_RECEIVE ?
							"msn" : "wrid",
				   lep->wr_id,
				   timespec_sub(lep->poll_host_ts,
						lep->post_host_ts).tv_sec,
				   timespec_sub(lep->poll_host_ts,
						lep->post_host_ts).tv_nsec,
				   lep->post_sge_ts, lep->cqe_sge_ts,
				   lep->poll_sge_ts,
				   ts2ns(lep->poll_sge_ts - lep->post_sge_ts),
				   ts2ns(lep->poll_sge_ts - lep->cqe_sge_ts));
			prev_ts = lep->poll_host_ts;
		}
		idx++;
		if (idx > (dev->rdev.wr_log_size - 1))
			idx = 0;
		lep = &dev->rdev.wr_log[idx];
	}
#undef ts2ns
	return 0;
}

static int wr_log_open(struct inode *inode, struct file *file)
{
	return single_open(file, wr_log_show, inode->i_private);
}

static ssize_t wr_log_clear(struct file *file, const char __user *buf,
			    size_t count, loff_t *pos)
{
	struct c4iw_dev *dev = ((struct seq_file *)file->private_data)->private;
	int i;

	if (dev->rdev.wr_log)
		for (i = 0; i < dev->rdev.wr_log_size; i++)
			dev->rdev.wr_log[i].valid = 0;
	return count;
}

static const struct file_operations wr_log_debugfs_fops = {
	.owner   = THIS_MODULE,
	.open    = wr_log_open,
	.release = single_release,
	.read    = seq_read,
	.llseek  = seq_lseek,
	.write   = wr_log_clear,
};

static int dump_qp(int id, void *p, void *data)
{
	struct c4iw_qp *qp = p;
	struct c4iw_debugfs_data *qpd = data;
	int space;
	int cc;

	if (id != qp->wq.sq.qid)
		return 0;

	space = qpd->bufsize - qpd->pos - 1;
	if (space == 0)
		return 1;

	if (qp->ep) {
		if (qp->ep->com.local_addr.ss_family == AF_INET) {
			struct sockaddr_in *lsin = (struct sockaddr_in *)
				&qp->ep->com.local_addr;
			struct sockaddr_in *rsin = (struct sockaddr_in *)
				&qp->ep->com.remote_addr;
			struct sockaddr_in *mapped_lsin = (struct sockaddr_in *)
				&qp->ep->com.mapped_local_addr;
			struct sockaddr_in *mapped_rsin = (struct sockaddr_in *)
				&qp->ep->com.mapped_remote_addr;

			cc = snprintf(qpd->buf + qpd->pos, space,
				      "rc qp sq id %u rq id %u state %u "
				      "onchip %u ep tid %u state %u "
				      "%pI4:%u/%u->%pI4:%u/%u\n",
				      qp->wq.sq.qid, qp->wq.rq.qid,
				      (int)qp->attr.state,
				      qp->wq.sq.flags & T4_SQ_ONCHIP,
				      qp->ep->hwtid, (int)qp->ep->com.state,
				      &lsin->sin_addr, ntohs(lsin->sin_port),
				      ntohs(mapped_lsin->sin_port),
				      &rsin->sin_addr, ntohs(rsin->sin_port),
				      ntohs(mapped_rsin->sin_port));
		} else {
			struct sockaddr_in6 *lsin6 = (struct sockaddr_in6 *)
				&qp->ep->com.local_addr;
			struct sockaddr_in6 *rsin6 = (struct sockaddr_in6 *)
				&qp->ep->com.remote_addr;
			struct sockaddr_in6 *mapped_lsin6 =
				(struct sockaddr_in6 *)
				&qp->ep->com.mapped_local_addr;
			struct sockaddr_in6 *mapped_rsin6 =
				(struct sockaddr_in6 *)
				&qp->ep->com.mapped_remote_addr;

			cc = snprintf(qpd->buf + qpd->pos, space,
				      "rc qp sq id %u rq id %u state %u "
				      "onchip %u ep tid %u state %u "
				      "%pI6:%u/%u->%pI6:%u/%u\n",
				      qp->wq.sq.qid, qp->wq.rq.qid,
				      (int)qp->attr.state,
				      qp->wq.sq.flags & T4_SQ_ONCHIP,
				      qp->ep->hwtid, (int)qp->ep->com.state,
				      &lsin6->sin6_addr,
				      ntohs(lsin6->sin6_port),
				      ntohs(mapped_lsin6->sin6_port),
				      &rsin6->sin6_addr,
				      ntohs(rsin6->sin6_port),
				      ntohs(mapped_rsin6->sin6_port));
		}
	} else
		cc = snprintf(qpd->buf + qpd->pos, space,
			     "qp sq id %u rq id %u state %u onchip %u\n",
			      qp->wq.sq.qid, qp->wq.rq.qid,
			      (int)qp->attr.state,
			      qp->wq.sq.flags & T4_SQ_ONCHIP);
	if (cc < space)
		qpd->pos += cc;
	return 0;
}

static int qp_release(struct inode *inode, struct file *file)
{
	struct c4iw_debugfs_data *qpd = file->private_data;
	if (!qpd) {
		printk(KERN_INFO "%s null qpd?\n", __func__);
		return 0;
	}
	vfree(qpd->buf);
	kfree(qpd);
	return 0;
}

static int qp_open(struct inode *inode, struct file *file)
{
	struct c4iw_debugfs_data *qpd;
	int ret = 0;
	int count = 1;

	qpd = kmalloc(sizeof *qpd, GFP_KERNEL);
	if (!qpd) {
		ret = -ENOMEM;
		goto out;
	}
	qpd->devp = inode->i_private;
	qpd->pos = 0;

	spin_lock_irq(&qpd->devp->lock);
	idr_for_each(&qpd->devp->qpidr, count_idrs, &count);
	spin_unlock_irq(&qpd->devp->lock);

	qpd->bufsize = count * 128;
	qpd->buf = vmalloc(qpd->bufsize);
	if (!qpd->buf) {
		ret = -ENOMEM;
		goto err1;
	}

	spin_lock_irq(&qpd->devp->lock);
	idr_for_each(&qpd->devp->qpidr, dump_qp, qpd);
	spin_unlock_irq(&qpd->devp->lock);

	qpd->buf[qpd->pos++] = 0;
	file->private_data = qpd;
	goto out;
err1:
	kfree(qpd);
out:
	return ret;
}

static const struct file_operations qp_debugfs_fops = {
	.owner   = THIS_MODULE,
	.open    = qp_open,
	.release = qp_release,
	.read    = debugfs_read,
	.llseek  = default_llseek,
};

static int dump_stag(int id, void *p, void *data)
{
	struct c4iw_debugfs_data *stagd = data;
	int space;
	int cc;
	struct fw_ri_tpte tpte;
	int ret;

	space = stagd->bufsize - stagd->pos - 1;
	if (space == 0)
		return 1;

	ret = cxgb4_read_tpte(stagd->devp->rdev.lldi.ports[0], (u32)id<<8,
			      (__be32 *)&tpte);
	if (ret) {
		dev_err(&stagd->devp->rdev.lldi.pdev->dev,
			"%s cxgb4_read_tpte err %d\n", __func__, ret);
		return ret;
	}
	cc = snprintf(stagd->buf + stagd->pos, space,
		      "stag: idx 0x%x valid %d key 0x%x state %d pdid %d "
		      "perm 0x%x ps %d len 0x%llx va 0x%llx\n",
		      (u32)id<<8,
		      G_FW_RI_TPTE_VALID(ntohl(tpte.valid_to_pdid)),
		      G_FW_RI_TPTE_STAGKEY(ntohl(tpte.valid_to_pdid)),
		      G_FW_RI_TPTE_STAGSTATE(ntohl(tpte.valid_to_pdid)),
		      G_FW_RI_TPTE_PDID(ntohl(tpte.valid_to_pdid)),
		      G_FW_RI_TPTE_PERM(ntohl(tpte.locread_to_qpid)),
		      G_FW_RI_TPTE_PS(ntohl(tpte.locread_to_qpid)),
		      ((u64)ntohl(tpte.len_hi) << 32) | ntohl(tpte.len_lo),
		      ((u64)ntohl(tpte.va_hi) << 32) | ntohl(tpte.va_lo_fbo));
	if (cc < space)
		stagd->pos += cc;
	return 0;
}

static int stag_release(struct inode *inode, struct file *file)
{
	struct c4iw_debugfs_data *stagd = file->private_data;
	if (!stagd) {
		printk(KERN_INFO "%s null stagd?\n", __func__);
		return 0;
	}
	vfree(stagd->buf);
	kfree(stagd);
	return 0;
}

static int stag_open(struct inode *inode, struct file *file)
{
	struct c4iw_debugfs_data *stagd;
	int ret = 0;
	int count = 1;

	stagd = kmalloc(sizeof *stagd, GFP_KERNEL);
	if (!stagd) {
		ret = -ENOMEM;
		goto out;
	}
	stagd->devp = inode->i_private;
	stagd->pos = 0;

	spin_lock_irq(&stagd->devp->lock);
	idr_for_each(&stagd->devp->mmidr, count_idrs, &count);
	spin_unlock_irq(&stagd->devp->lock);

	stagd->bufsize = count * 256;
	stagd->buf = vmalloc(stagd->bufsize);
	if (!stagd->buf) {
		ret = -ENOMEM;
		goto err1;
	}

	spin_lock_irq(&stagd->devp->lock);
	idr_for_each(&stagd->devp->mmidr, dump_stag, stagd);
	spin_unlock_irq(&stagd->devp->lock);

	stagd->buf[stagd->pos++] = 0;
	file->private_data = stagd;
	goto out;
err1:
	kfree(stagd);
out:
	return ret;
}

static const struct file_operations stag_debugfs_fops = {
	.owner   = THIS_MODULE,
	.open    = stag_open,
	.release = stag_release,
	.read    = debugfs_read,
	.llseek  = default_llseek,
};

static char *db_state_str[] = {"NORMAL", "FLOW_CONTROL", "RECOVERY", "STOPPED"};

static int stats_show(struct seq_file *seq, void *v)
{
	struct c4iw_dev *dev = seq->private;

	seq_printf(seq, "   Object: %10s %10s %10s %10s\n", "Total", "Current",
		   "Max", "Fail");
	seq_printf(seq, "     PDID: %10llu %10llu %10llu %10llu\n",
			dev->rdev.stats.pd.total, dev->rdev.stats.pd.cur,
			dev->rdev.stats.pd.max, dev->rdev.stats.pd.fail);
	seq_printf(seq, "      QID: %10llu %10llu %10llu %10llu\n",
			dev->rdev.stats.qid.total, dev->rdev.stats.qid.cur,
			dev->rdev.stats.qid.max, dev->rdev.stats.qid.fail);
	seq_printf(seq, "   TPTMEM: %10llu %10llu %10llu %10llu\n",
			dev->rdev.stats.stag.total, dev->rdev.stats.stag.cur,
			dev->rdev.stats.stag.max, dev->rdev.stats.stag.fail);
	seq_printf(seq, "   PBLMEM: %10llu %10llu %10llu %10llu\n",
			dev->rdev.stats.pbl.total, dev->rdev.stats.pbl.cur,
			dev->rdev.stats.pbl.max, dev->rdev.stats.pbl.fail);
	seq_printf(seq, "   RQTMEM: %10llu %10llu %10llu %10llu\n",
			dev->rdev.stats.rqt.total, dev->rdev.stats.rqt.cur,
			dev->rdev.stats.rqt.max, dev->rdev.stats.rqt.fail);
	seq_printf(seq, "  OCQPMEM: %10llu %10llu %10llu %10llu\n",
			dev->rdev.stats.ocqp.total, dev->rdev.stats.ocqp.cur,
			dev->rdev.stats.ocqp.max, dev->rdev.stats.ocqp.fail);
	seq_printf(seq, "  DB FULL: %10llu\n", dev->rdev.stats.db_full);
	seq_printf(seq, " DB EMPTY: %10llu\n", dev->rdev.stats.db_empty);
	seq_printf(seq, "  DB DROP: %10llu\n", dev->rdev.stats.db_drop);
	seq_printf(seq, " DB State: %s Transitions %llu FC Interruptions %llu\n",
		   db_state_str[dev->db_state],
		   dev->rdev.stats.db_state_transitions,
		   dev->rdev.stats.db_fc_interruptions);
	seq_printf(seq, "TCAM_FULL: %10llu\n", dev->rdev.stats.tcam_full);
	seq_printf(seq, "ACT_OFLD_CONN_FAILS: %10llu\n",
		   dev->rdev.stats.act_ofld_conn_fails);
	seq_printf(seq, "PAS_OFLD_CONN_FAILS: %10llu\n",
		   dev->rdev.stats.pas_ofld_conn_fails);
	seq_printf(seq, "AVAILABLE IRD: %10u\n", dev->avail_ird);
	return 0;
}

static int stats_open(struct inode *inode, struct file *file)
{
	return single_open(file, stats_show, inode->i_private);
}

static ssize_t stats_clear(struct file *file, const char __user *buf,
		size_t count, loff_t *pos)
{
	struct c4iw_dev *dev = ((struct seq_file *)file->private_data)->private;

	mutex_lock(&dev->rdev.stats.lock);
	dev->rdev.stats.pd.max = 0;
	dev->rdev.stats.pd.fail = 0;
	dev->rdev.stats.qid.max = 0;
	dev->rdev.stats.qid.fail = 0;
	dev->rdev.stats.stag.max = 0;
	dev->rdev.stats.stag.fail = 0;
	dev->rdev.stats.pbl.max = 0;
	dev->rdev.stats.pbl.fail = 0;
	dev->rdev.stats.rqt.max = 0;
	dev->rdev.stats.rqt.fail = 0;
	dev->rdev.stats.ocqp.max = 0;
	dev->rdev.stats.ocqp.fail = 0;
	dev->rdev.stats.db_full = 0;
	dev->rdev.stats.db_empty = 0;
	dev->rdev.stats.db_drop = 0;
	dev->rdev.stats.db_state_transitions = 0;
	dev->rdev.stats.tcam_full = 0;
	dev->rdev.stats.act_ofld_conn_fails = 0;
	dev->rdev.stats.pas_ofld_conn_fails = 0;
	mutex_unlock(&dev->rdev.stats.lock);
	return count;
}

static const struct file_operations stats_debugfs_fops = {
	.owner   = THIS_MODULE,
	.open    = stats_open,
	.release = single_release,
	.read    = seq_read,
	.llseek  = seq_lseek,
	.write   = stats_clear,
};

static int dump_ep(int id, void *p, void *data)
{
	struct c4iw_ep *ep = p;
	struct c4iw_debugfs_data *epd = data;
	int space;
	int cc;

	space = epd->bufsize - epd->pos - 1;
	if (space == 0)
		return 1;

	if (ep->com.local_addr.ss_family == AF_INET) {
		struct sockaddr_in *lsin = (struct sockaddr_in *)
			&ep->com.local_addr;
		struct sockaddr_in *rsin = (struct sockaddr_in *)
			&ep->com.remote_addr;
		struct sockaddr_in *mapped_lsin = (struct sockaddr_in *)
			&ep->com.mapped_local_addr;
		struct sockaddr_in *mapped_rsin = (struct sockaddr_in *)
			&ep->com.mapped_remote_addr;

		cc = snprintf(epd->buf + epd->pos, space,
			      "ep %p cm_id %p qp %p state %d flags 0x%lx "
			      "history 0x%lx hwtid %d atid %d "
			      "%pI4:%d/%d <-> %pI4:%d/%d\n",
			      ep, ep->com.cm_id, ep->com.qp,
			      (int)ep->com.state, ep->com.flags,
			      ep->com.history, ep->hwtid, ep->atid,
			      &lsin->sin_addr, ntohs(lsin->sin_port),
			      ntohs(mapped_lsin->sin_port),
			      &rsin->sin_addr, ntohs(rsin->sin_port),
			      ntohs(mapped_rsin->sin_port));
	} else {
		struct sockaddr_in6 *lsin6 = (struct sockaddr_in6 *)
			&ep->com.local_addr;
		struct sockaddr_in6 *rsin6 = (struct sockaddr_in6 *)
			&ep->com.remote_addr;
		struct sockaddr_in6 *mapped_lsin6 = (struct sockaddr_in6 *)
			&ep->com.mapped_local_addr;
		struct sockaddr_in6 *mapped_rsin6 = (struct sockaddr_in6 *)
			&ep->com.mapped_remote_addr;

		cc = snprintf(epd->buf + epd->pos, space,
			      "ep %p cm_id %p qp %p state %d flags 0x%lx "
			      "history 0x%lx hwtid %d atid %d "
			      "%pI6:%d/%d <-> %pI6:%d/%d\n",
			      ep, ep->com.cm_id, ep->com.qp,
			      (int)ep->com.state, ep->com.flags,
			      ep->com.history, ep->hwtid, ep->atid,
			      &lsin6->sin6_addr, ntohs(lsin6->sin6_port),
			      ntohs(mapped_lsin6->sin6_port),
			      &rsin6->sin6_addr, ntohs(rsin6->sin6_port),
			      ntohs(mapped_rsin6->sin6_port));
	}
	if (cc < space)
		epd->pos += cc;
	return 0;
}

static int dump_listen_ep(int id, void *p, void *data)
{
	struct c4iw_listen_ep *ep = p;
	struct c4iw_debugfs_data *epd = data;
	int space;
	int cc;

	space = epd->bufsize - epd->pos - 1;
	if (space == 0)
		return 1;

	if (ep->com.local_addr.ss_family == AF_INET) {
		struct sockaddr_in *lsin = (struct sockaddr_in *)
			&ep->com.local_addr;
		struct sockaddr_in *mapped_lsin = (struct sockaddr_in *)
			&ep->com.mapped_local_addr;

		cc = snprintf(epd->buf + epd->pos, space,
			      "ep %p cm_id %p state %d flags 0x%lx stid %d "
			      "backlog %d %pI4:%d/%d\n",
			      ep, ep->com.cm_id, (int)ep->com.state,
			      ep->com.flags, ep->stid, ep->backlog,
			      &lsin->sin_addr, ntohs(lsin->sin_port),
			      ntohs(mapped_lsin->sin_port));
	} else {
		struct sockaddr_in6 *lsin6 = (struct sockaddr_in6 *)
			&ep->com.local_addr;
		struct sockaddr_in6 *mapped_lsin6 = (struct sockaddr_in6 *)
			&ep->com.mapped_local_addr;

		cc = snprintf(epd->buf + epd->pos, space,
			      "ep %p cm_id %p state %d flags 0x%lx stid %d "
			      "backlog %d %pI6:%d/%d\n",
			      ep, ep->com.cm_id, (int)ep->com.state,
			      ep->com.flags, ep->stid, ep->backlog,
			      &lsin6->sin6_addr, ntohs(lsin6->sin6_port),
			      ntohs(mapped_lsin6->sin6_port));
	}
	if (cc < space)
		epd->pos += cc;
	return 0;
}

static int ep_release(struct inode *inode, struct file *file)
{
	struct c4iw_debugfs_data *epd = file->private_data;
	if (!epd) {
		pr_info("%s null qpd?\n", __func__);
		return 0;
	}
	vfree(epd->buf);
	kfree(epd);
	return 0;
}

static int ep_open(struct inode *inode, struct file *file)
{
	struct c4iw_debugfs_data *epd;
	int ret = 0;
	int count = 1;

	epd = kmalloc(sizeof(*epd), GFP_KERNEL);
	if (!epd) {
		ret = -ENOMEM;
		goto out;
	}
	epd->devp = inode->i_private;
	epd->pos = 0;

	spin_lock_irq(&epd->devp->lock);
	idr_for_each(&epd->devp->hwtid_idr, count_idrs, &count);
	idr_for_each(&epd->devp->atid_idr, count_idrs, &count);
	idr_for_each(&epd->devp->stid_idr, count_idrs, &count);
	spin_unlock_irq(&epd->devp->lock);

	epd->bufsize = count * 160;
	epd->buf = vmalloc(epd->bufsize);
	if (!epd->buf) {
		ret = -ENOMEM;
		goto err1;
	}

	spin_lock_irq(&epd->devp->lock);
	idr_for_each(&epd->devp->hwtid_idr, dump_ep, epd);
	idr_for_each(&epd->devp->atid_idr, dump_ep, epd);
	idr_for_each(&epd->devp->stid_idr, dump_listen_ep, epd);
	spin_unlock_irq(&epd->devp->lock);

	file->private_data = epd;
	goto out;
err1:
	kfree(epd);
out:
	return ret;
}

static const struct file_operations ep_debugfs_fops = {
	.owner   = THIS_MODULE,
	.open    = ep_open,
	.release = ep_release,
	.read    = debugfs_read,
};

static int setup_debugfs(struct c4iw_dev *devp)
{
	struct dentry *de;

	if (!devp->debugfs_root)
		return -1;

	de = debugfs_create_file("qps", S_IWUSR, devp->debugfs_root,
				 (void *)devp, &qp_debugfs_fops);
	if (de && de->d_inode)
		de->d_inode->i_size = 4096;

	de = debugfs_create_file("stags", S_IWUSR, devp->debugfs_root,
				 (void *)devp, &stag_debugfs_fops);
	if (de && de->d_inode)
		de->d_inode->i_size = 4096;

	de = debugfs_create_file("stats", S_IWUSR, devp->debugfs_root,
			(void *)devp, &stats_debugfs_fops);
	if (de && de->d_inode)
		de->d_inode->i_size = 4096;

	de = debugfs_create_file("eps", S_IWUSR, devp->debugfs_root,
			(void *)devp, &ep_debugfs_fops);
	if (de && de->d_inode)
		de->d_inode->i_size = 4096;

	if (c4iw_wr_log) {
		de = debugfs_create_file("wr_log", S_IWUSR, devp->debugfs_root,
					 (void *)devp, &wr_log_debugfs_fops);
		if (de && de->d_inode)
			de->d_inode->i_size = 4096;
	}
	return 0;
}

void c4iw_release_dev_ucontext(struct c4iw_rdev *rdev,
			       struct c4iw_dev_ucontext *uctx)
{
	struct list_head *pos, *nxt;
	struct c4iw_qid_list *entry;

	mutex_lock(&uctx->lock);
	list_for_each_safe(pos, nxt, &uctx->qpids) {
		entry = list_entry(pos, struct c4iw_qid_list, entry);
		list_del_init(&entry->entry);
		if (!(entry->qid & rdev->qpmask)) {
			c4iw_put_resource(&rdev->resource.qid_table,
					  entry->qid);
			mutex_lock(&rdev->stats.lock);
			rdev->stats.qid.cur -= rdev->qpmask + 1;
			mutex_unlock(&rdev->stats.lock);
		}
		kfree(entry);
	}

	list_for_each_safe(pos, nxt, &uctx->qpids) {
		entry = list_entry(pos, struct c4iw_qid_list, entry);
		list_del_init(&entry->entry);
		kfree(entry);
	}
	mutex_unlock(&uctx->lock);
}

void c4iw_init_dev_ucontext(struct c4iw_rdev *rdev,
			    struct c4iw_dev_ucontext *uctx)
{
	INIT_LIST_HEAD(&uctx->qpids);
	INIT_LIST_HEAD(&uctx->cqids);
	mutex_init(&uctx->lock);
}

/* Caller takes care of locking if needed */
static int c4iw_rdev_open(struct c4iw_rdev *rdev)
{
	int err;

	c4iw_init_dev_ucontext(rdev, &rdev->uctx);

	/*
	 * qpshift is the number of bits to shift the qpid left in order
	 * to get the correct address of the doorbell for that qp.
	 */
	rdev->qpshift = PAGE_SHIFT - ilog2(rdev->lldi.udb_density);
	rdev->qpmask = rdev->lldi.udb_density - 1;
	rdev->cqshift = PAGE_SHIFT - ilog2(rdev->lldi.ucq_density);
	rdev->cqmask = rdev->lldi.ucq_density - 1;
	PDBG("%s dev %s stag start 0x%0x size 0x%0x num stags %d "
	     "pbl start 0x%0x size 0x%0x rq start 0x%0x size 0x%0x "
	     "qp qid start %u size %u cq qid start %u size %u\n",
	     __func__, pci_name(rdev->lldi.pdev), rdev->lldi.vr->stag.start,
	     rdev->lldi.vr->stag.size, c4iw_num_stags(rdev),
	     rdev->lldi.vr->pbl.start,
	     rdev->lldi.vr->pbl.size, rdev->lldi.vr->rq.start,
	     rdev->lldi.vr->rq.size,
	     rdev->lldi.vr->qp.start,
	     rdev->lldi.vr->qp.size,
	     rdev->lldi.vr->cq.start,
	     rdev->lldi.vr->cq.size);
	PDBG("udb len 0x%x udb base %llx db_reg %p gts_reg %p qpshift %lu "
	     "qpmask 0x%x cqshift %lu cqmask 0x%x\n",
	     (unsigned)pci_resource_len(rdev->lldi.pdev, 2),
	     (u64)pci_resource_start(rdev->lldi.pdev, 2),
	     rdev->lldi.db_reg,
	     rdev->lldi.gts_reg,
	     rdev->qpshift, rdev->qpmask,
	     rdev->cqshift, rdev->cqmask);

	if (c4iw_num_stags(rdev) == 0) {
		err = -EINVAL;
		goto err1;
	}

	rdev->stats.pd.total = T4_MAX_NUM_PD;
	rdev->stats.stag.total = rdev->lldi.vr->stag.size;
	rdev->stats.pbl.total = rdev->lldi.vr->pbl.size;
	rdev->stats.rqt.total = rdev->lldi.vr->rq.size;
	rdev->stats.ocqp.total = rdev->lldi.vr->ocq.size;
	rdev->stats.qid.total = rdev->lldi.vr->qp.size;

	err = c4iw_init_resource(rdev, c4iw_num_stags(rdev), T4_MAX_NUM_PD);
	if (err) {
		printk(KERN_ERR MOD "error %d initializing resources\n", err);
		goto err1;
	}
	err = c4iw_pblpool_create(rdev);
	if (err) {
		printk(KERN_ERR MOD "error %d initializing pbl pool\n", err);
		goto err2;
	}
	err = c4iw_rqtpool_create(rdev);
	if (err) {
		printk(KERN_ERR MOD "error %d initializing rqt pool\n", err);
		goto err3;
	}
	err = c4iw_ocqp_pool_create(rdev);
	if (err) {
		printk(KERN_ERR MOD "error %d initializing ocqp pool\n", err);
		goto err4;
	}
	rdev->status_page = (struct t4_dev_status_page *)
			    __get_free_page(GFP_KERNEL);
	if (!rdev->status_page) {
		pr_err(MOD "error allocating status page\n");
		goto err4;
	}
<<<<<<< HEAD
	rdev->status_page->db_off = 0;
=======

	if (c4iw_wr_log) {
		rdev->wr_log = kzalloc((1 << c4iw_wr_log_size_order) *
				       sizeof(*rdev->wr_log), GFP_KERNEL);
		if (rdev->wr_log) {
			rdev->wr_log_size = 1 << c4iw_wr_log_size_order;
			atomic_set(&rdev->wr_log_idx, 0);
		} else {
			pr_err(MOD "error allocating wr_log. Logging disabled\n");
		}
	}

	rdev->status_page->db_off = 0;

>>>>>>> bfe01a5b
	return 0;
err4:
	c4iw_rqtpool_destroy(rdev);
err3:
	c4iw_pblpool_destroy(rdev);
err2:
	c4iw_destroy_resource(&rdev->resource);
err1:
	return err;
}

static void c4iw_rdev_close(struct c4iw_rdev *rdev)
{
	kfree(rdev->wr_log);
	free_page((unsigned long)rdev->status_page);
	c4iw_pblpool_destroy(rdev);
	c4iw_rqtpool_destroy(rdev);
	c4iw_destroy_resource(&rdev->resource);
}

static void c4iw_dealloc(struct uld_ctx *ctx)
{
	c4iw_rdev_close(&ctx->dev->rdev);
	idr_destroy(&ctx->dev->cqidr);
	idr_destroy(&ctx->dev->qpidr);
	idr_destroy(&ctx->dev->mmidr);
	idr_destroy(&ctx->dev->hwtid_idr);
	idr_destroy(&ctx->dev->stid_idr);
	idr_destroy(&ctx->dev->atid_idr);
	if (ctx->dev->rdev.bar2_kva)
		iounmap(ctx->dev->rdev.bar2_kva);
	if (ctx->dev->rdev.oc_mw_kva)
		iounmap(ctx->dev->rdev.oc_mw_kva);
	ib_dealloc_device(&ctx->dev->ibdev);
	ctx->dev = NULL;
}

static void c4iw_remove(struct uld_ctx *ctx)
{
	PDBG("%s c4iw_dev %p\n", __func__,  ctx->dev);
	c4iw_unregister_device(ctx->dev);
	c4iw_dealloc(ctx);
}

static int rdma_supported(const struct cxgb4_lld_info *infop)
{
	return infop->vr->stag.size > 0 && infop->vr->pbl.size > 0 &&
	       infop->vr->rq.size > 0 && infop->vr->qp.size > 0 &&
	       infop->vr->cq.size > 0;
}

static struct c4iw_dev *c4iw_alloc(const struct cxgb4_lld_info *infop)
{
	struct c4iw_dev *devp;
	int ret;

	if (!rdma_supported(infop)) {
		printk(KERN_INFO MOD "%s: RDMA not supported on this device.\n",
		       pci_name(infop->pdev));
		return ERR_PTR(-ENOSYS);
	}
	if (!ocqp_supported(infop))
		pr_info("%s: On-Chip Queues not supported on this device.\n",
			pci_name(infop->pdev));

	devp = (struct c4iw_dev *)ib_alloc_device(sizeof(*devp));
	if (!devp) {
		printk(KERN_ERR MOD "Cannot allocate ib device\n");
		return ERR_PTR(-ENOMEM);
	}
	devp->rdev.lldi = *infop;

	/* init various hw-queue params based on lld info */
	PDBG("%s: Ing. padding boundary is %d, egrsstatuspagesize = %d\n",
	     __func__, devp->rdev.lldi.sge_ingpadboundary,
	     devp->rdev.lldi.sge_egrstatuspagesize);

	devp->rdev.hw_queue.t4_eq_status_entries =
		devp->rdev.lldi.sge_ingpadboundary > 64 ? 2 : 1;
	devp->rdev.hw_queue.t4_max_eq_size = 65520;
	devp->rdev.hw_queue.t4_max_iq_size = 65520;
	devp->rdev.hw_queue.t4_max_rq_size = 8192 -
		devp->rdev.hw_queue.t4_eq_status_entries - 1;
	devp->rdev.hw_queue.t4_max_sq_size =
		devp->rdev.hw_queue.t4_max_eq_size -
		devp->rdev.hw_queue.t4_eq_status_entries - 1;
	devp->rdev.hw_queue.t4_max_qp_depth =
		devp->rdev.hw_queue.t4_max_rq_size;
	devp->rdev.hw_queue.t4_max_cq_depth =
		devp->rdev.hw_queue.t4_max_iq_size - 2;
	devp->rdev.hw_queue.t4_stat_len =
		devp->rdev.lldi.sge_egrstatuspagesize;

	/*
	 * For T5 devices, we map all of BAR2 with WC.
	 * For T4 devices with onchip qp mem, we map only that part
	 * of BAR2 with WC.
	 */
	devp->rdev.bar2_pa = pci_resource_start(devp->rdev.lldi.pdev, 2);
	if (is_t5(devp->rdev.lldi.adapter_type)) {
		devp->rdev.bar2_kva = ioremap_wc(devp->rdev.bar2_pa,
			pci_resource_len(devp->rdev.lldi.pdev, 2));
		if (!devp->rdev.bar2_kva) {
			pr_err(MOD "Unable to ioremap BAR2\n");
			ib_dealloc_device(&devp->ibdev);
			return ERR_PTR(-EINVAL);
		}
	} else if (ocqp_supported(infop)) {
		devp->rdev.oc_mw_pa =
			pci_resource_start(devp->rdev.lldi.pdev, 2) +
			pci_resource_len(devp->rdev.lldi.pdev, 2) -
			roundup_pow_of_two(devp->rdev.lldi.vr->ocq.size);
		devp->rdev.oc_mw_kva = ioremap_wc(devp->rdev.oc_mw_pa,
			devp->rdev.lldi.vr->ocq.size);
		if (!devp->rdev.oc_mw_kva) {
			pr_err(MOD "Unable to ioremap onchip mem\n");
			ib_dealloc_device(&devp->ibdev);
			return ERR_PTR(-EINVAL);
		}
	}

	PDBG(KERN_INFO MOD "ocq memory: "
	       "hw_start 0x%x size %u mw_pa 0x%lx mw_kva %p\n",
	       devp->rdev.lldi.vr->ocq.start, devp->rdev.lldi.vr->ocq.size,
	       devp->rdev.oc_mw_pa, devp->rdev.oc_mw_kva);

	ret = c4iw_rdev_open(&devp->rdev);
	if (ret) {
		printk(KERN_ERR MOD "Unable to open CXIO rdev err %d\n", ret);
		ib_dealloc_device(&devp->ibdev);
		return ERR_PTR(ret);
	}

	idr_init(&devp->cqidr);
	idr_init(&devp->qpidr);
	idr_init(&devp->mmidr);
	idr_init(&devp->hwtid_idr);
	idr_init(&devp->stid_idr);
	idr_init(&devp->atid_idr);
	spin_lock_init(&devp->lock);
	mutex_init(&devp->rdev.stats.lock);
	mutex_init(&devp->db_mutex);
	INIT_LIST_HEAD(&devp->db_fc_list);
	devp->avail_ird = devp->rdev.lldi.max_ird_adapter;

	if (c4iw_debugfs_root) {
		devp->debugfs_root = debugfs_create_dir(
					pci_name(devp->rdev.lldi.pdev),
					c4iw_debugfs_root);
		setup_debugfs(devp);
	}


	return devp;
}

static void *c4iw_uld_add(const struct cxgb4_lld_info *infop)
{
	struct uld_ctx *ctx;
	static int vers_printed;
	int i;

	if (!vers_printed++)
		pr_info("Chelsio T4/T5 RDMA Driver - version %s\n",
			DRV_VERSION);

	ctx = kzalloc(sizeof *ctx, GFP_KERNEL);
	if (!ctx) {
		ctx = ERR_PTR(-ENOMEM);
		goto out;
	}
	ctx->lldi = *infop;

	PDBG("%s found device %s nchan %u nrxq %u ntxq %u nports %u\n",
	     __func__, pci_name(ctx->lldi.pdev),
	     ctx->lldi.nchan, ctx->lldi.nrxq,
	     ctx->lldi.ntxq, ctx->lldi.nports);

	mutex_lock(&dev_mutex);
	list_add_tail(&ctx->entry, &uld_ctx_list);
	mutex_unlock(&dev_mutex);

	for (i = 0; i < ctx->lldi.nrxq; i++)
		PDBG("rxqid[%u] %u\n", i, ctx->lldi.rxq_ids[i]);
out:
	return ctx;
}

static inline struct sk_buff *copy_gl_to_skb_pkt(const struct pkt_gl *gl,
						 const __be64 *rsp,
						 u32 pktshift)
{
	struct sk_buff *skb;

	/*
	 * Allocate space for cpl_pass_accept_req which will be synthesized by
	 * driver. Once the driver synthesizes the request the skb will go
	 * through the regular cpl_pass_accept_req processing.
	 * The math here assumes sizeof cpl_pass_accept_req >= sizeof
	 * cpl_rx_pkt.
	 */
	skb = alloc_skb(gl->tot_len + sizeof(struct cpl_pass_accept_req) +
			sizeof(struct rss_header) - pktshift, GFP_ATOMIC);
	if (unlikely(!skb))
		return NULL;

	 __skb_put(skb, gl->tot_len + sizeof(struct cpl_pass_accept_req) +
		   sizeof(struct rss_header) - pktshift);

	/*
	 * This skb will contain:
	 *   rss_header from the rspq descriptor (1 flit)
	 *   cpl_rx_pkt struct from the rspq descriptor (2 flits)
	 *   space for the difference between the size of an
	 *      rx_pkt and pass_accept_req cpl (1 flit)
	 *   the packet data from the gl
	 */
	skb_copy_to_linear_data(skb, rsp, sizeof(struct cpl_pass_accept_req) +
				sizeof(struct rss_header));
	skb_copy_to_linear_data_offset(skb, sizeof(struct rss_header) +
				       sizeof(struct cpl_pass_accept_req),
				       gl->va + pktshift,
				       gl->tot_len - pktshift);
	return skb;
}

static inline int recv_rx_pkt(struct c4iw_dev *dev, const struct pkt_gl *gl,
			   const __be64 *rsp)
{
	unsigned int opcode = *(u8 *)rsp;
	struct sk_buff *skb;

	if (opcode != CPL_RX_PKT)
		goto out;

	skb = copy_gl_to_skb_pkt(gl , rsp, dev->rdev.lldi.sge_pktshift);
	if (skb == NULL)
		goto out;

	if (c4iw_handlers[opcode] == NULL) {
		pr_info("%s no handler opcode 0x%x...\n", __func__,
		       opcode);
		kfree_skb(skb);
		goto out;
	}
	c4iw_handlers[opcode](dev, skb);
	return 1;
out:
	return 0;
}

static int c4iw_uld_rx_handler(void *handle, const __be64 *rsp,
			const struct pkt_gl *gl)
{
	struct uld_ctx *ctx = handle;
	struct c4iw_dev *dev = ctx->dev;
	struct sk_buff *skb;
	u8 opcode;

	if (gl == NULL) {
		/* omit RSS and rsp_ctrl at end of descriptor */
		unsigned int len = 64 - sizeof(struct rsp_ctrl) - 8;

		skb = alloc_skb(256, GFP_ATOMIC);
		if (!skb)
			goto nomem;
		__skb_put(skb, len);
		skb_copy_to_linear_data(skb, &rsp[1], len);
	} else if (gl == CXGB4_MSG_AN) {
		const struct rsp_ctrl *rc = (void *)rsp;

		u32 qid = be32_to_cpu(rc->pldbuflen_qid);
		c4iw_ev_handler(dev, qid);
		return 0;
	} else if (unlikely(*(u8 *)rsp != *(u8 *)gl->va)) {
		if (recv_rx_pkt(dev, gl, rsp))
			return 0;

		pr_info("%s: unexpected FL contents at %p, " \
		       "RSS %#llx, FL %#llx, len %u\n",
		       pci_name(ctx->lldi.pdev), gl->va,
		       (unsigned long long)be64_to_cpu(*rsp),
		       (unsigned long long)be64_to_cpu(
		       *(__force __be64 *)gl->va),
		       gl->tot_len);

		return 0;
	} else {
		skb = cxgb4_pktgl_to_skb(gl, 128, 128);
		if (unlikely(!skb))
			goto nomem;
	}

	opcode = *(u8 *)rsp;
	if (c4iw_handlers[opcode]) {
		c4iw_handlers[opcode](dev, skb);
	} else {
		pr_info("%s no handler opcode 0x%x...\n", __func__,
		       opcode);
		kfree_skb(skb);
	}

	return 0;
nomem:
	return -1;
}

static int c4iw_uld_state_change(void *handle, enum cxgb4_state new_state)
{
	struct uld_ctx *ctx = handle;

	PDBG("%s new_state %u\n", __func__, new_state);
	switch (new_state) {
	case CXGB4_STATE_UP:
		printk(KERN_INFO MOD "%s: Up\n", pci_name(ctx->lldi.pdev));
		if (!ctx->dev) {
			int ret;

			ctx->dev = c4iw_alloc(&ctx->lldi);
			if (IS_ERR(ctx->dev)) {
				printk(KERN_ERR MOD
				       "%s: initialization failed: %ld\n",
				       pci_name(ctx->lldi.pdev),
				       PTR_ERR(ctx->dev));
				ctx->dev = NULL;
				break;
			}
			ret = c4iw_register_device(ctx->dev);
			if (ret) {
				printk(KERN_ERR MOD
				       "%s: RDMA registration failed: %d\n",
				       pci_name(ctx->lldi.pdev), ret);
				c4iw_dealloc(ctx);
			}
		}
		break;
	case CXGB4_STATE_DOWN:
		printk(KERN_INFO MOD "%s: Down\n",
		       pci_name(ctx->lldi.pdev));
		if (ctx->dev)
			c4iw_remove(ctx);
		break;
	case CXGB4_STATE_START_RECOVERY:
		printk(KERN_INFO MOD "%s: Fatal Error\n",
		       pci_name(ctx->lldi.pdev));
		if (ctx->dev) {
			struct ib_event event;

			ctx->dev->rdev.flags |= T4_FATAL_ERROR;
			memset(&event, 0, sizeof event);
			event.event  = IB_EVENT_DEVICE_FATAL;
			event.device = &ctx->dev->ibdev;
			ib_dispatch_event(&event);
			c4iw_remove(ctx);
		}
		break;
	case CXGB4_STATE_DETACH:
		printk(KERN_INFO MOD "%s: Detach\n",
		       pci_name(ctx->lldi.pdev));
		if (ctx->dev)
			c4iw_remove(ctx);
		break;
	}
	return 0;
}

static int disable_qp_db(int id, void *p, void *data)
{
	struct c4iw_qp *qp = p;

	t4_disable_wq_db(&qp->wq);
	return 0;
}

static void stop_queues(struct uld_ctx *ctx)
{
	unsigned long flags;

	spin_lock_irqsave(&ctx->dev->lock, flags);
	ctx->dev->rdev.stats.db_state_transitions++;
	ctx->dev->db_state = STOPPED;
	if (ctx->dev->rdev.flags & T4_STATUS_PAGE_DISABLED)
		idr_for_each(&ctx->dev->qpidr, disable_qp_db, NULL);
	else
		ctx->dev->rdev.status_page->db_off = 1;
	spin_unlock_irqrestore(&ctx->dev->lock, flags);
}

static int enable_qp_db(int id, void *p, void *data)
{
	struct c4iw_qp *qp = p;

	t4_enable_wq_db(&qp->wq);
	return 0;
}

static void resume_rc_qp(struct c4iw_qp *qp)
{
	spin_lock(&qp->lock);
	t4_ring_sq_db(&qp->wq, qp->wq.sq.wq_pidx_inc,
		      is_t5(qp->rhp->rdev.lldi.adapter_type), NULL);
	qp->wq.sq.wq_pidx_inc = 0;
	t4_ring_rq_db(&qp->wq, qp->wq.rq.wq_pidx_inc,
		      is_t5(qp->rhp->rdev.lldi.adapter_type), NULL);
	qp->wq.rq.wq_pidx_inc = 0;
	spin_unlock(&qp->lock);
}

static void resume_a_chunk(struct uld_ctx *ctx)
{
	int i;
	struct c4iw_qp *qp;

	for (i = 0; i < DB_FC_RESUME_SIZE; i++) {
		qp = list_first_entry(&ctx->dev->db_fc_list, struct c4iw_qp,
				      db_fc_entry);
		list_del_init(&qp->db_fc_entry);
		resume_rc_qp(qp);
		if (list_empty(&ctx->dev->db_fc_list))
			break;
	}
}

static void resume_queues(struct uld_ctx *ctx)
{
	spin_lock_irq(&ctx->dev->lock);
	if (ctx->dev->db_state != STOPPED)
		goto out;
	ctx->dev->db_state = FLOW_CONTROL;
	while (1) {
		if (list_empty(&ctx->dev->db_fc_list)) {
			WARN_ON(ctx->dev->db_state != FLOW_CONTROL);
			ctx->dev->db_state = NORMAL;
			ctx->dev->rdev.stats.db_state_transitions++;
			if (ctx->dev->rdev.flags & T4_STATUS_PAGE_DISABLED) {
				idr_for_each(&ctx->dev->qpidr, enable_qp_db,
					     NULL);
			} else {
				ctx->dev->rdev.status_page->db_off = 0;
			}
			break;
		} else {
			if (cxgb4_dbfifo_count(ctx->dev->rdev.lldi.ports[0], 1)
			    < (ctx->dev->rdev.lldi.dbfifo_int_thresh <<
			       DB_FC_DRAIN_THRESH)) {
				resume_a_chunk(ctx);
			}
			if (!list_empty(&ctx->dev->db_fc_list)) {
				spin_unlock_irq(&ctx->dev->lock);
				if (DB_FC_RESUME_DELAY) {
					set_current_state(TASK_UNINTERRUPTIBLE);
					schedule_timeout(DB_FC_RESUME_DELAY);
				}
				spin_lock_irq(&ctx->dev->lock);
				if (ctx->dev->db_state != FLOW_CONTROL)
					break;
			}
		}
	}
out:
	if (ctx->dev->db_state != NORMAL)
		ctx->dev->rdev.stats.db_fc_interruptions++;
	spin_unlock_irq(&ctx->dev->lock);
}

struct qp_list {
	unsigned idx;
	struct c4iw_qp **qps;
};

static int add_and_ref_qp(int id, void *p, void *data)
{
	struct qp_list *qp_listp = data;
	struct c4iw_qp *qp = p;

	c4iw_qp_add_ref(&qp->ibqp);
	qp_listp->qps[qp_listp->idx++] = qp;
	return 0;
}

static int count_qps(int id, void *p, void *data)
{
	unsigned *countp = data;
	(*countp)++;
	return 0;
}

static void deref_qps(struct qp_list *qp_list)
{
	int idx;

	for (idx = 0; idx < qp_list->idx; idx++)
		c4iw_qp_rem_ref(&qp_list->qps[idx]->ibqp);
}

static void recover_lost_dbs(struct uld_ctx *ctx, struct qp_list *qp_list)
{
	int idx;
	int ret;

	for (idx = 0; idx < qp_list->idx; idx++) {
		struct c4iw_qp *qp = qp_list->qps[idx];

		spin_lock_irq(&qp->rhp->lock);
		spin_lock(&qp->lock);
		ret = cxgb4_sync_txq_pidx(qp->rhp->rdev.lldi.ports[0],
					  qp->wq.sq.qid,
					  t4_sq_host_wq_pidx(&qp->wq),
					  t4_sq_wq_size(&qp->wq));
		if (ret) {
			pr_err(KERN_ERR MOD "%s: Fatal error - "
			       "DB overflow recovery failed - "
			       "error syncing SQ qid %u\n",
			       pci_name(ctx->lldi.pdev), qp->wq.sq.qid);
			spin_unlock(&qp->lock);
			spin_unlock_irq(&qp->rhp->lock);
			return;
		}
		qp->wq.sq.wq_pidx_inc = 0;

		ret = cxgb4_sync_txq_pidx(qp->rhp->rdev.lldi.ports[0],
					  qp->wq.rq.qid,
					  t4_rq_host_wq_pidx(&qp->wq),
					  t4_rq_wq_size(&qp->wq));

		if (ret) {
			pr_err(KERN_ERR MOD "%s: Fatal error - "
			       "DB overflow recovery failed - "
			       "error syncing RQ qid %u\n",
			       pci_name(ctx->lldi.pdev), qp->wq.rq.qid);
			spin_unlock(&qp->lock);
			spin_unlock_irq(&qp->rhp->lock);
			return;
		}
		qp->wq.rq.wq_pidx_inc = 0;
		spin_unlock(&qp->lock);
		spin_unlock_irq(&qp->rhp->lock);

		/* Wait for the dbfifo to drain */
		while (cxgb4_dbfifo_count(qp->rhp->rdev.lldi.ports[0], 1) > 0) {
			set_current_state(TASK_UNINTERRUPTIBLE);
			schedule_timeout(usecs_to_jiffies(10));
		}
	}
}

static void recover_queues(struct uld_ctx *ctx)
{
	int count = 0;
	struct qp_list qp_list;
	int ret;

	/* slow everybody down */
	set_current_state(TASK_UNINTERRUPTIBLE);
	schedule_timeout(usecs_to_jiffies(1000));

	/* flush the SGE contexts */
	ret = cxgb4_flush_eq_cache(ctx->dev->rdev.lldi.ports[0]);
	if (ret) {
		printk(KERN_ERR MOD "%s: Fatal error - DB overflow recovery failed\n",
		       pci_name(ctx->lldi.pdev));
		return;
	}

	/* Count active queues so we can build a list of queues to recover */
	spin_lock_irq(&ctx->dev->lock);
	WARN_ON(ctx->dev->db_state != STOPPED);
	ctx->dev->db_state = RECOVERY;
	idr_for_each(&ctx->dev->qpidr, count_qps, &count);

	qp_list.qps = kzalloc(count * sizeof *qp_list.qps, GFP_ATOMIC);
	if (!qp_list.qps) {
		printk(KERN_ERR MOD "%s: Fatal error - DB overflow recovery failed\n",
		       pci_name(ctx->lldi.pdev));
		spin_unlock_irq(&ctx->dev->lock);
		return;
	}
	qp_list.idx = 0;

	/* add and ref each qp so it doesn't get freed */
	idr_for_each(&ctx->dev->qpidr, add_and_ref_qp, &qp_list);

	spin_unlock_irq(&ctx->dev->lock);

	/* now traverse the list in a safe context to recover the db state*/
	recover_lost_dbs(ctx, &qp_list);

	/* we're almost done!  deref the qps and clean up */
	deref_qps(&qp_list);
	kfree(qp_list.qps);

	spin_lock_irq(&ctx->dev->lock);
	WARN_ON(ctx->dev->db_state != RECOVERY);
	ctx->dev->db_state = STOPPED;
	spin_unlock_irq(&ctx->dev->lock);
}

static int c4iw_uld_control(void *handle, enum cxgb4_control control, ...)
{
	struct uld_ctx *ctx = handle;

	switch (control) {
	case CXGB4_CONTROL_DB_FULL:
		stop_queues(ctx);
		ctx->dev->rdev.stats.db_full++;
		break;
	case CXGB4_CONTROL_DB_EMPTY:
		resume_queues(ctx);
		mutex_lock(&ctx->dev->rdev.stats.lock);
		ctx->dev->rdev.stats.db_empty++;
		mutex_unlock(&ctx->dev->rdev.stats.lock);
		break;
	case CXGB4_CONTROL_DB_DROP:
		recover_queues(ctx);
		mutex_lock(&ctx->dev->rdev.stats.lock);
		ctx->dev->rdev.stats.db_drop++;
		mutex_unlock(&ctx->dev->rdev.stats.lock);
		break;
	default:
		printk(KERN_WARNING MOD "%s: unknown control cmd %u\n",
		       pci_name(ctx->lldi.pdev), control);
		break;
	}
	return 0;
}

static struct cxgb4_uld_info c4iw_uld_info = {
	.name = DRV_NAME,
	.add = c4iw_uld_add,
	.rx_handler = c4iw_uld_rx_handler,
	.state_change = c4iw_uld_state_change,
	.control = c4iw_uld_control,
};

static int __init c4iw_init_module(void)
{
	int err;

	err = c4iw_cm_init();
	if (err)
		return err;

	c4iw_debugfs_root = debugfs_create_dir(DRV_NAME, NULL);
	if (!c4iw_debugfs_root)
		printk(KERN_WARNING MOD
		       "could not create debugfs entry, continuing\n");

	if (ibnl_add_client(RDMA_NL_C4IW, RDMA_NL_IWPM_NUM_OPS,
			    c4iw_nl_cb_table))
		pr_err("%s[%u]: Failed to add netlink callback\n"
		       , __func__, __LINE__);

	err = iwpm_init(RDMA_NL_C4IW);
	if (err) {
		pr_err("port mapper initialization failed with %d\n", err);
		ibnl_remove_client(RDMA_NL_C4IW);
		c4iw_cm_term();
		debugfs_remove_recursive(c4iw_debugfs_root);
		return err;
	}

	cxgb4_register_uld(CXGB4_ULD_RDMA, &c4iw_uld_info);

	return 0;
}

static void __exit c4iw_exit_module(void)
{
	struct uld_ctx *ctx, *tmp;

	mutex_lock(&dev_mutex);
	list_for_each_entry_safe(ctx, tmp, &uld_ctx_list, entry) {
		if (ctx->dev)
			c4iw_remove(ctx);
		kfree(ctx);
	}
	mutex_unlock(&dev_mutex);
	cxgb4_unregister_uld(CXGB4_ULD_RDMA);
	iwpm_exit(RDMA_NL_C4IW);
	ibnl_remove_client(RDMA_NL_C4IW);
	c4iw_cm_term();
	debugfs_remove_recursive(c4iw_debugfs_root);
}

module_init(c4iw_init_module);
module_exit(c4iw_exit_module);<|MERGE_RESOLUTION|>--- conflicted
+++ resolved
@@ -844,9 +844,6 @@
 		pr_err(MOD "error allocating status page\n");
 		goto err4;
 	}
-<<<<<<< HEAD
-	rdev->status_page->db_off = 0;
-=======
 
 	if (c4iw_wr_log) {
 		rdev->wr_log = kzalloc((1 << c4iw_wr_log_size_order) *
@@ -861,7 +858,6 @@
 
 	rdev->status_page->db_off = 0;
 
->>>>>>> bfe01a5b
 	return 0;
 err4:
 	c4iw_rqtpool_destroy(rdev);
