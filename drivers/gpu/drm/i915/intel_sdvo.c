/*
 * Copyright 2006 Dave Airlie <airlied@linux.ie>
 * Copyright © 2006-2007 Intel Corporation
 *   Jesse Barnes <jesse.barnes@intel.com>
 *
 * Permission is hereby granted, free of charge, to any person obtaining a
 * copy of this software and associated documentation files (the "Software"),
 * to deal in the Software without restriction, including without limitation
 * the rights to use, copy, modify, merge, publish, distribute, sublicense,
 * and/or sell copies of the Software, and to permit persons to whom the
 * Software is furnished to do so, subject to the following conditions:
 *
 * The above copyright notice and this permission notice (including the next
 * paragraph) shall be included in all copies or substantial portions of the
 * Software.
 *
 * THE SOFTWARE IS PROVIDED "AS IS", WITHOUT WARRANTY OF ANY KIND, EXPRESS OR
 * IMPLIED, INCLUDING BUT NOT LIMITED TO THE WARRANTIES OF MERCHANTABILITY,
 * FITNESS FOR A PARTICULAR PURPOSE AND NONINFRINGEMENT.  IN NO EVENT SHALL
 * THE AUTHORS OR COPYRIGHT HOLDERS BE LIABLE FOR ANY CLAIM, DAMAGES OR OTHER
 * LIABILITY, WHETHER IN AN ACTION OF CONTRACT, TORT OR OTHERWISE, ARISING
 * FROM, OUT OF OR IN CONNECTION WITH THE SOFTWARE OR THE USE OR OTHER
 * DEALINGS IN THE SOFTWARE.
 *
 * Authors:
 *	Eric Anholt <eric@anholt.net>
 */

#include <linux/delay.h>
#include <linux/export.h>
<<<<<<< HEAD
=======
#include <linux/i2c.h>
#include <linux/slab.h>

>>>>>>> 0ecfebd2
#include <drm/drm_atomic_helper.h>
#include <drm/drm_crtc.h>
#include <drm/drm_edid.h>
#include <drm/i915_drm.h>

#include "i915_drv.h"
#include "intel_connector.h"
#include "intel_drv.h"
#include "intel_hdmi.h"
#include "intel_panel.h"
#include "intel_sdvo.h"
#include "intel_sdvo_regs.h"

#define SDVO_TMDS_MASK (SDVO_OUTPUT_TMDS0 | SDVO_OUTPUT_TMDS1)
#define SDVO_RGB_MASK  (SDVO_OUTPUT_RGB0 | SDVO_OUTPUT_RGB1)
#define SDVO_LVDS_MASK (SDVO_OUTPUT_LVDS0 | SDVO_OUTPUT_LVDS1)
#define SDVO_TV_MASK   (SDVO_OUTPUT_CVBS0 | SDVO_OUTPUT_SVID0 | SDVO_OUTPUT_YPRPB0)

#define SDVO_OUTPUT_MASK (SDVO_TMDS_MASK | SDVO_RGB_MASK | SDVO_LVDS_MASK |\
			SDVO_TV_MASK)

#define IS_TV(c)	(c->output_flag & SDVO_TV_MASK)
#define IS_TMDS(c)	(c->output_flag & SDVO_TMDS_MASK)
#define IS_LVDS(c)	(c->output_flag & SDVO_LVDS_MASK)
#define IS_TV_OR_LVDS(c) (c->output_flag & (SDVO_TV_MASK | SDVO_LVDS_MASK))
#define IS_DIGITAL(c) (c->output_flag & (SDVO_TMDS_MASK | SDVO_LVDS_MASK))


static const char * const tv_format_names[] = {
	"NTSC_M"   , "NTSC_J"  , "NTSC_443",
	"PAL_B"    , "PAL_D"   , "PAL_G"   ,
	"PAL_H"    , "PAL_I"   , "PAL_M"   ,
	"PAL_N"    , "PAL_NC"  , "PAL_60"  ,
	"SECAM_B"  , "SECAM_D" , "SECAM_G" ,
	"SECAM_K"  , "SECAM_K1", "SECAM_L" ,
	"SECAM_60"
};

#define TV_FORMAT_NUM  ARRAY_SIZE(tv_format_names)

struct intel_sdvo {
	struct intel_encoder base;

	struct i2c_adapter *i2c;
	u8 slave_addr;

	struct i2c_adapter ddc;

	/* Register for the SDVO device: SDVOB or SDVOC */
	i915_reg_t sdvo_reg;

	/* Active outputs controlled by this SDVO output */
	u16 controlled_output;

	/*
	 * Capabilities of the SDVO device returned by
	 * intel_sdvo_get_capabilities()
	 */
	struct intel_sdvo_caps caps;

	/* Pixel clock limitations reported by the SDVO device, in kHz */
	int pixel_clock_min, pixel_clock_max;

	/*
	* For multiple function SDVO device,
	* this is for current attached outputs.
	*/
	u16 attached_output;

	/*
	 * Hotplug activation bits for this device
	 */
	u16 hotplug_active;

	enum port port;

	bool has_hdmi_monitor;
	bool has_hdmi_audio;

	/* DDC bus used by this SDVO encoder */
	u8 ddc_bus;

	/*
	 * the sdvo flag gets lost in round trip: dtd->adjusted_mode->dtd
	 */
	u8 dtd_sdvo_flags;
};

struct intel_sdvo_connector {
	struct intel_connector base;

	/* Mark the type of connector */
	u16 output_flag;

	/* This contains all current supported TV format */
	u8 tv_format_supported[TV_FORMAT_NUM];
	int   format_supported_num;
	struct drm_property *tv_format;

	/* add the property for the SDVO-TV */
	struct drm_property *left;
	struct drm_property *right;
	struct drm_property *top;
	struct drm_property *bottom;
	struct drm_property *hpos;
	struct drm_property *vpos;
	struct drm_property *contrast;
	struct drm_property *saturation;
	struct drm_property *hue;
	struct drm_property *sharpness;
	struct drm_property *flicker_filter;
	struct drm_property *flicker_filter_adaptive;
	struct drm_property *flicker_filter_2d;
	struct drm_property *tv_chroma_filter;
	struct drm_property *tv_luma_filter;
	struct drm_property *dot_crawl;

	/* add the property for the SDVO-TV/LVDS */
	struct drm_property *brightness;

	/* this is to get the range of margin.*/
	u32 max_hscan, max_vscan;

	/**
	 * This is set if we treat the device as HDMI, instead of DVI.
	 */
	bool is_hdmi;
};

struct intel_sdvo_connector_state {
	/* base.base: tv.saturation/contrast/hue/brightness */
	struct intel_digital_connector_state base;

	struct {
		unsigned overscan_h, overscan_v, hpos, vpos, sharpness;
		unsigned flicker_filter, flicker_filter_2d, flicker_filter_adaptive;
		unsigned chroma_filter, luma_filter, dot_crawl;
	} tv;
};

static struct intel_sdvo *to_sdvo(struct intel_encoder *encoder)
{
	return container_of(encoder, struct intel_sdvo, base);
}

static struct intel_sdvo *intel_attached_sdvo(struct drm_connector *connector)
{
	return to_sdvo(intel_attached_encoder(connector));
}

static struct intel_sdvo_connector *
to_intel_sdvo_connector(struct drm_connector *connector)
{
	return container_of(connector, struct intel_sdvo_connector, base.base);
}

#define to_intel_sdvo_connector_state(conn_state) \
	container_of((conn_state), struct intel_sdvo_connector_state, base.base)

static bool
intel_sdvo_output_setup(struct intel_sdvo *intel_sdvo, u16 flags);
static bool
intel_sdvo_tv_create_property(struct intel_sdvo *intel_sdvo,
			      struct intel_sdvo_connector *intel_sdvo_connector,
			      int type);
static bool
intel_sdvo_create_enhance_property(struct intel_sdvo *intel_sdvo,
				   struct intel_sdvo_connector *intel_sdvo_connector);

/*
 * Writes the SDVOB or SDVOC with the given value, but always writes both
 * SDVOB and SDVOC to work around apparent hardware issues (according to
 * comments in the BIOS).
 */
static void intel_sdvo_write_sdvox(struct intel_sdvo *intel_sdvo, u32 val)
{
	struct drm_device *dev = intel_sdvo->base.base.dev;
	struct drm_i915_private *dev_priv = to_i915(dev);
	u32 bval = val, cval = val;
	int i;

	if (HAS_PCH_SPLIT(dev_priv)) {
		I915_WRITE(intel_sdvo->sdvo_reg, val);
		POSTING_READ(intel_sdvo->sdvo_reg);
		/*
		 * HW workaround, need to write this twice for issue
		 * that may result in first write getting masked.
		 */
		if (HAS_PCH_IBX(dev_priv)) {
			I915_WRITE(intel_sdvo->sdvo_reg, val);
			POSTING_READ(intel_sdvo->sdvo_reg);
		}
		return;
	}

	if (intel_sdvo->port == PORT_B)
		cval = I915_READ(GEN3_SDVOC);
	else
		bval = I915_READ(GEN3_SDVOB);

	/*
	 * Write the registers twice for luck. Sometimes,
	 * writing them only once doesn't appear to 'stick'.
	 * The BIOS does this too. Yay, magic
	 */
	for (i = 0; i < 2; i++) {
		I915_WRITE(GEN3_SDVOB, bval);
		POSTING_READ(GEN3_SDVOB);

		I915_WRITE(GEN3_SDVOC, cval);
		POSTING_READ(GEN3_SDVOC);
	}
}

static bool intel_sdvo_read_byte(struct intel_sdvo *intel_sdvo, u8 addr, u8 *ch)
{
	struct i2c_msg msgs[] = {
		{
			.addr = intel_sdvo->slave_addr,
			.flags = 0,
			.len = 1,
			.buf = &addr,
		},
		{
			.addr = intel_sdvo->slave_addr,
			.flags = I2C_M_RD,
			.len = 1,
			.buf = ch,
		}
	};
	int ret;

	if ((ret = i2c_transfer(intel_sdvo->i2c, msgs, 2)) == 2)
		return true;

	DRM_DEBUG_KMS("i2c transfer returned %d\n", ret);
	return false;
}

#define SDVO_CMD_NAME_ENTRY(cmd) {cmd, #cmd}
/** Mapping of command numbers to names, for debug output */
static const struct _sdvo_cmd_name {
	u8 cmd;
	const char *name;
} __attribute__ ((packed)) sdvo_cmd_names[] = {
	SDVO_CMD_NAME_ENTRY(SDVO_CMD_RESET),
	SDVO_CMD_NAME_ENTRY(SDVO_CMD_GET_DEVICE_CAPS),
	SDVO_CMD_NAME_ENTRY(SDVO_CMD_GET_FIRMWARE_REV),
	SDVO_CMD_NAME_ENTRY(SDVO_CMD_GET_TRAINED_INPUTS),
	SDVO_CMD_NAME_ENTRY(SDVO_CMD_GET_ACTIVE_OUTPUTS),
	SDVO_CMD_NAME_ENTRY(SDVO_CMD_SET_ACTIVE_OUTPUTS),
	SDVO_CMD_NAME_ENTRY(SDVO_CMD_GET_IN_OUT_MAP),
	SDVO_CMD_NAME_ENTRY(SDVO_CMD_SET_IN_OUT_MAP),
	SDVO_CMD_NAME_ENTRY(SDVO_CMD_GET_ATTACHED_DISPLAYS),
	SDVO_CMD_NAME_ENTRY(SDVO_CMD_GET_HOT_PLUG_SUPPORT),
	SDVO_CMD_NAME_ENTRY(SDVO_CMD_SET_ACTIVE_HOT_PLUG),
	SDVO_CMD_NAME_ENTRY(SDVO_CMD_GET_ACTIVE_HOT_PLUG),
	SDVO_CMD_NAME_ENTRY(SDVO_CMD_GET_INTERRUPT_EVENT_SOURCE),
	SDVO_CMD_NAME_ENTRY(SDVO_CMD_SET_TARGET_INPUT),
	SDVO_CMD_NAME_ENTRY(SDVO_CMD_SET_TARGET_OUTPUT),
	SDVO_CMD_NAME_ENTRY(SDVO_CMD_GET_INPUT_TIMINGS_PART1),
	SDVO_CMD_NAME_ENTRY(SDVO_CMD_GET_INPUT_TIMINGS_PART2),
	SDVO_CMD_NAME_ENTRY(SDVO_CMD_SET_INPUT_TIMINGS_PART1),
	SDVO_CMD_NAME_ENTRY(SDVO_CMD_SET_INPUT_TIMINGS_PART2),
	SDVO_CMD_NAME_ENTRY(SDVO_CMD_SET_INPUT_TIMINGS_PART1),
	SDVO_CMD_NAME_ENTRY(SDVO_CMD_SET_OUTPUT_TIMINGS_PART1),
	SDVO_CMD_NAME_ENTRY(SDVO_CMD_SET_OUTPUT_TIMINGS_PART2),
	SDVO_CMD_NAME_ENTRY(SDVO_CMD_GET_OUTPUT_TIMINGS_PART1),
	SDVO_CMD_NAME_ENTRY(SDVO_CMD_GET_OUTPUT_TIMINGS_PART2),
	SDVO_CMD_NAME_ENTRY(SDVO_CMD_CREATE_PREFERRED_INPUT_TIMING),
	SDVO_CMD_NAME_ENTRY(SDVO_CMD_GET_PREFERRED_INPUT_TIMING_PART1),
	SDVO_CMD_NAME_ENTRY(SDVO_CMD_GET_PREFERRED_INPUT_TIMING_PART2),
	SDVO_CMD_NAME_ENTRY(SDVO_CMD_GET_INPUT_PIXEL_CLOCK_RANGE),
	SDVO_CMD_NAME_ENTRY(SDVO_CMD_GET_OUTPUT_PIXEL_CLOCK_RANGE),
	SDVO_CMD_NAME_ENTRY(SDVO_CMD_GET_SUPPORTED_CLOCK_RATE_MULTS),
	SDVO_CMD_NAME_ENTRY(SDVO_CMD_GET_CLOCK_RATE_MULT),
	SDVO_CMD_NAME_ENTRY(SDVO_CMD_SET_CLOCK_RATE_MULT),
	SDVO_CMD_NAME_ENTRY(SDVO_CMD_GET_SUPPORTED_TV_FORMATS),
	SDVO_CMD_NAME_ENTRY(SDVO_CMD_GET_TV_FORMAT),
	SDVO_CMD_NAME_ENTRY(SDVO_CMD_SET_TV_FORMAT),
	SDVO_CMD_NAME_ENTRY(SDVO_CMD_GET_SUPPORTED_POWER_STATES),
	SDVO_CMD_NAME_ENTRY(SDVO_CMD_GET_POWER_STATE),
	SDVO_CMD_NAME_ENTRY(SDVO_CMD_SET_ENCODER_POWER_STATE),
	SDVO_CMD_NAME_ENTRY(SDVO_CMD_SET_DISPLAY_POWER_STATE),
	SDVO_CMD_NAME_ENTRY(SDVO_CMD_SET_CONTROL_BUS_SWITCH),
	SDVO_CMD_NAME_ENTRY(SDVO_CMD_GET_SDTV_RESOLUTION_SUPPORT),
	SDVO_CMD_NAME_ENTRY(SDVO_CMD_GET_SCALED_HDTV_RESOLUTION_SUPPORT),
	SDVO_CMD_NAME_ENTRY(SDVO_CMD_GET_SUPPORTED_ENHANCEMENTS),

	/* Add the op code for SDVO enhancements */
	SDVO_CMD_NAME_ENTRY(SDVO_CMD_GET_MAX_HPOS),
	SDVO_CMD_NAME_ENTRY(SDVO_CMD_GET_HPOS),
	SDVO_CMD_NAME_ENTRY(SDVO_CMD_SET_HPOS),
	SDVO_CMD_NAME_ENTRY(SDVO_CMD_GET_MAX_VPOS),
	SDVO_CMD_NAME_ENTRY(SDVO_CMD_GET_VPOS),
	SDVO_CMD_NAME_ENTRY(SDVO_CMD_SET_VPOS),
	SDVO_CMD_NAME_ENTRY(SDVO_CMD_GET_MAX_SATURATION),
	SDVO_CMD_NAME_ENTRY(SDVO_CMD_GET_SATURATION),
	SDVO_CMD_NAME_ENTRY(SDVO_CMD_SET_SATURATION),
	SDVO_CMD_NAME_ENTRY(SDVO_CMD_GET_MAX_HUE),
	SDVO_CMD_NAME_ENTRY(SDVO_CMD_GET_HUE),
	SDVO_CMD_NAME_ENTRY(SDVO_CMD_SET_HUE),
	SDVO_CMD_NAME_ENTRY(SDVO_CMD_GET_MAX_CONTRAST),
	SDVO_CMD_NAME_ENTRY(SDVO_CMD_GET_CONTRAST),
	SDVO_CMD_NAME_ENTRY(SDVO_CMD_SET_CONTRAST),
	SDVO_CMD_NAME_ENTRY(SDVO_CMD_GET_MAX_BRIGHTNESS),
	SDVO_CMD_NAME_ENTRY(SDVO_CMD_GET_BRIGHTNESS),
	SDVO_CMD_NAME_ENTRY(SDVO_CMD_SET_BRIGHTNESS),
	SDVO_CMD_NAME_ENTRY(SDVO_CMD_GET_MAX_OVERSCAN_H),
	SDVO_CMD_NAME_ENTRY(SDVO_CMD_GET_OVERSCAN_H),
	SDVO_CMD_NAME_ENTRY(SDVO_CMD_SET_OVERSCAN_H),
	SDVO_CMD_NAME_ENTRY(SDVO_CMD_GET_MAX_OVERSCAN_V),
	SDVO_CMD_NAME_ENTRY(SDVO_CMD_GET_OVERSCAN_V),
	SDVO_CMD_NAME_ENTRY(SDVO_CMD_SET_OVERSCAN_V),
	SDVO_CMD_NAME_ENTRY(SDVO_CMD_GET_MAX_FLICKER_FILTER),
	SDVO_CMD_NAME_ENTRY(SDVO_CMD_GET_FLICKER_FILTER),
	SDVO_CMD_NAME_ENTRY(SDVO_CMD_SET_FLICKER_FILTER),
	SDVO_CMD_NAME_ENTRY(SDVO_CMD_GET_MAX_FLICKER_FILTER_ADAPTIVE),
	SDVO_CMD_NAME_ENTRY(SDVO_CMD_GET_FLICKER_FILTER_ADAPTIVE),
	SDVO_CMD_NAME_ENTRY(SDVO_CMD_SET_FLICKER_FILTER_ADAPTIVE),
	SDVO_CMD_NAME_ENTRY(SDVO_CMD_GET_MAX_FLICKER_FILTER_2D),
	SDVO_CMD_NAME_ENTRY(SDVO_CMD_GET_FLICKER_FILTER_2D),
	SDVO_CMD_NAME_ENTRY(SDVO_CMD_SET_FLICKER_FILTER_2D),
	SDVO_CMD_NAME_ENTRY(SDVO_CMD_GET_MAX_SHARPNESS),
	SDVO_CMD_NAME_ENTRY(SDVO_CMD_GET_SHARPNESS),
	SDVO_CMD_NAME_ENTRY(SDVO_CMD_SET_SHARPNESS),
	SDVO_CMD_NAME_ENTRY(SDVO_CMD_GET_DOT_CRAWL),
	SDVO_CMD_NAME_ENTRY(SDVO_CMD_SET_DOT_CRAWL),
	SDVO_CMD_NAME_ENTRY(SDVO_CMD_GET_MAX_TV_CHROMA_FILTER),
	SDVO_CMD_NAME_ENTRY(SDVO_CMD_GET_TV_CHROMA_FILTER),
	SDVO_CMD_NAME_ENTRY(SDVO_CMD_SET_TV_CHROMA_FILTER),
	SDVO_CMD_NAME_ENTRY(SDVO_CMD_GET_MAX_TV_LUMA_FILTER),
	SDVO_CMD_NAME_ENTRY(SDVO_CMD_GET_TV_LUMA_FILTER),
	SDVO_CMD_NAME_ENTRY(SDVO_CMD_SET_TV_LUMA_FILTER),

	/* HDMI op code */
	SDVO_CMD_NAME_ENTRY(SDVO_CMD_GET_SUPP_ENCODE),
	SDVO_CMD_NAME_ENTRY(SDVO_CMD_GET_ENCODE),
	SDVO_CMD_NAME_ENTRY(SDVO_CMD_SET_ENCODE),
	SDVO_CMD_NAME_ENTRY(SDVO_CMD_SET_PIXEL_REPLI),
	SDVO_CMD_NAME_ENTRY(SDVO_CMD_GET_PIXEL_REPLI),
	SDVO_CMD_NAME_ENTRY(SDVO_CMD_GET_COLORIMETRY_CAP),
	SDVO_CMD_NAME_ENTRY(SDVO_CMD_SET_COLORIMETRY),
	SDVO_CMD_NAME_ENTRY(SDVO_CMD_GET_COLORIMETRY),
	SDVO_CMD_NAME_ENTRY(SDVO_CMD_GET_AUDIO_ENCRYPT_PREFER),
	SDVO_CMD_NAME_ENTRY(SDVO_CMD_SET_AUDIO_STAT),
	SDVO_CMD_NAME_ENTRY(SDVO_CMD_GET_AUDIO_STAT),
	SDVO_CMD_NAME_ENTRY(SDVO_CMD_GET_HBUF_INDEX),
	SDVO_CMD_NAME_ENTRY(SDVO_CMD_SET_HBUF_INDEX),
	SDVO_CMD_NAME_ENTRY(SDVO_CMD_GET_HBUF_INFO),
	SDVO_CMD_NAME_ENTRY(SDVO_CMD_GET_HBUF_AV_SPLIT),
	SDVO_CMD_NAME_ENTRY(SDVO_CMD_SET_HBUF_AV_SPLIT),
	SDVO_CMD_NAME_ENTRY(SDVO_CMD_GET_HBUF_TXRATE),
	SDVO_CMD_NAME_ENTRY(SDVO_CMD_SET_HBUF_TXRATE),
	SDVO_CMD_NAME_ENTRY(SDVO_CMD_SET_HBUF_DATA),
	SDVO_CMD_NAME_ENTRY(SDVO_CMD_GET_HBUF_DATA),
};

#define SDVO_NAME(svdo) ((svdo)->port == PORT_B ? "SDVOB" : "SDVOC")

static void intel_sdvo_debug_write(struct intel_sdvo *intel_sdvo, u8 cmd,
				   const void *args, int args_len)
{
	int i, pos = 0;
#define BUF_LEN 256
	char buffer[BUF_LEN];

#define BUF_PRINT(args...) \
	pos += snprintf(buffer + pos, max_t(int, BUF_LEN - pos, 0), args)


	for (i = 0; i < args_len; i++) {
		BUF_PRINT("%02X ", ((u8 *)args)[i]);
	}
	for (; i < 8; i++) {
		BUF_PRINT("   ");
	}
	for (i = 0; i < ARRAY_SIZE(sdvo_cmd_names); i++) {
		if (cmd == sdvo_cmd_names[i].cmd) {
			BUF_PRINT("(%s)", sdvo_cmd_names[i].name);
			break;
		}
	}
	if (i == ARRAY_SIZE(sdvo_cmd_names)) {
		BUF_PRINT("(%02X)", cmd);
	}
	BUG_ON(pos >= BUF_LEN - 1);
#undef BUF_PRINT
#undef BUF_LEN

	DRM_DEBUG_KMS("%s: W: %02X %s\n", SDVO_NAME(intel_sdvo), cmd, buffer);
}

static const char * const cmd_status_names[] = {
	"Power on",
	"Success",
	"Not supported",
	"Invalid arg",
	"Pending",
	"Target not specified",
	"Scaling not supported"
};

static bool __intel_sdvo_write_cmd(struct intel_sdvo *intel_sdvo, u8 cmd,
				   const void *args, int args_len,
				   bool unlocked)
{
	u8 *buf, status;
	struct i2c_msg *msgs;
	int i, ret = true;

	/* Would be simpler to allocate both in one go ? */
	buf = kzalloc(args_len * 2 + 2, GFP_KERNEL);
	if (!buf)
		return false;

	msgs = kcalloc(args_len + 3, sizeof(*msgs), GFP_KERNEL);
	if (!msgs) {
		kfree(buf);
		return false;
	}

	intel_sdvo_debug_write(intel_sdvo, cmd, args, args_len);

	for (i = 0; i < args_len; i++) {
		msgs[i].addr = intel_sdvo->slave_addr;
		msgs[i].flags = 0;
		msgs[i].len = 2;
		msgs[i].buf = buf + 2 *i;
		buf[2*i + 0] = SDVO_I2C_ARG_0 - i;
		buf[2*i + 1] = ((u8*)args)[i];
	}
	msgs[i].addr = intel_sdvo->slave_addr;
	msgs[i].flags = 0;
	msgs[i].len = 2;
	msgs[i].buf = buf + 2*i;
	buf[2*i + 0] = SDVO_I2C_OPCODE;
	buf[2*i + 1] = cmd;

	/* the following two are to read the response */
	status = SDVO_I2C_CMD_STATUS;
	msgs[i+1].addr = intel_sdvo->slave_addr;
	msgs[i+1].flags = 0;
	msgs[i+1].len = 1;
	msgs[i+1].buf = &status;

	msgs[i+2].addr = intel_sdvo->slave_addr;
	msgs[i+2].flags = I2C_M_RD;
	msgs[i+2].len = 1;
	msgs[i+2].buf = &status;

	if (unlocked)
		ret = i2c_transfer(intel_sdvo->i2c, msgs, i+3);
	else
		ret = __i2c_transfer(intel_sdvo->i2c, msgs, i+3);
	if (ret < 0) {
		DRM_DEBUG_KMS("I2c transfer returned %d\n", ret);
		ret = false;
		goto out;
	}
	if (ret != i+3) {
		/* failure in I2C transfer */
		DRM_DEBUG_KMS("I2c transfer returned %d/%d\n", ret, i+3);
		ret = false;
	}

out:
	kfree(msgs);
	kfree(buf);
	return ret;
}

static bool intel_sdvo_write_cmd(struct intel_sdvo *intel_sdvo, u8 cmd,
				 const void *args, int args_len)
{
	return __intel_sdvo_write_cmd(intel_sdvo, cmd, args, args_len, true);
}

static bool intel_sdvo_read_response(struct intel_sdvo *intel_sdvo,
				     void *response, int response_len)
{
	u8 retry = 15; /* 5 quick checks, followed by 10 long checks */
	u8 status;
	int i, pos = 0;
#define BUF_LEN 256
	char buffer[BUF_LEN];


	/*
	 * The documentation states that all commands will be
	 * processed within 15µs, and that we need only poll
	 * the status byte a maximum of 3 times in order for the
	 * command to be complete.
	 *
	 * Check 5 times in case the hardware failed to read the docs.
	 *
	 * Also beware that the first response by many devices is to
	 * reply PENDING and stall for time. TVs are notorious for
	 * requiring longer than specified to complete their replies.
	 * Originally (in the DDX long ago), the delay was only ever 15ms
	 * with an additional delay of 30ms applied for TVs added later after
	 * many experiments. To accommodate both sets of delays, we do a
	 * sequence of slow checks if the device is falling behind and fails
	 * to reply within 5*15µs.
	 */
	if (!intel_sdvo_read_byte(intel_sdvo,
				  SDVO_I2C_CMD_STATUS,
				  &status))
		goto log_fail;

	while ((status == SDVO_CMD_STATUS_PENDING ||
		status == SDVO_CMD_STATUS_TARGET_NOT_SPECIFIED) && --retry) {
		if (retry < 10)
			msleep(15);
		else
			udelay(15);

		if (!intel_sdvo_read_byte(intel_sdvo,
					  SDVO_I2C_CMD_STATUS,
					  &status))
			goto log_fail;
	}

#define BUF_PRINT(args...) \
	pos += snprintf(buffer + pos, max_t(int, BUF_LEN - pos, 0), args)

	if (status <= SDVO_CMD_STATUS_SCALING_NOT_SUPP)
		BUF_PRINT("(%s)", cmd_status_names[status]);
	else
		BUF_PRINT("(??? %d)", status);

	if (status != SDVO_CMD_STATUS_SUCCESS)
		goto log_fail;

	/* Read the command response */
	for (i = 0; i < response_len; i++) {
		if (!intel_sdvo_read_byte(intel_sdvo,
					  SDVO_I2C_RETURN_0 + i,
					  &((u8 *)response)[i]))
			goto log_fail;
		BUF_PRINT(" %02X", ((u8 *)response)[i]);
	}
	BUG_ON(pos >= BUF_LEN - 1);
#undef BUF_PRINT
#undef BUF_LEN

	DRM_DEBUG_KMS("%s: R: %s\n", SDVO_NAME(intel_sdvo), buffer);
	return true;

log_fail:
	DRM_DEBUG_KMS("%s: R: ... failed\n", SDVO_NAME(intel_sdvo));
	return false;
}

static int intel_sdvo_get_pixel_multiplier(const struct drm_display_mode *adjusted_mode)
{
	if (adjusted_mode->crtc_clock >= 100000)
		return 1;
	else if (adjusted_mode->crtc_clock >= 50000)
		return 2;
	else
		return 4;
}

static bool __intel_sdvo_set_control_bus_switch(struct intel_sdvo *intel_sdvo,
						u8 ddc_bus)
{
	/* This must be the immediately preceding write before the i2c xfer */
	return __intel_sdvo_write_cmd(intel_sdvo,
				      SDVO_CMD_SET_CONTROL_BUS_SWITCH,
				      &ddc_bus, 1, false);
}

static bool intel_sdvo_set_value(struct intel_sdvo *intel_sdvo, u8 cmd, const void *data, int len)
{
	if (!intel_sdvo_write_cmd(intel_sdvo, cmd, data, len))
		return false;

	return intel_sdvo_read_response(intel_sdvo, NULL, 0);
}

static bool
intel_sdvo_get_value(struct intel_sdvo *intel_sdvo, u8 cmd, void *value, int len)
{
	if (!intel_sdvo_write_cmd(intel_sdvo, cmd, NULL, 0))
		return false;

	return intel_sdvo_read_response(intel_sdvo, value, len);
}

static bool intel_sdvo_set_target_input(struct intel_sdvo *intel_sdvo)
{
	struct intel_sdvo_set_target_input_args targets = {0};
	return intel_sdvo_set_value(intel_sdvo,
				    SDVO_CMD_SET_TARGET_INPUT,
				    &targets, sizeof(targets));
}

/*
 * Return whether each input is trained.
 *
 * This function is making an assumption about the layout of the response,
 * which should be checked against the docs.
 */
static bool intel_sdvo_get_trained_inputs(struct intel_sdvo *intel_sdvo, bool *input_1, bool *input_2)
{
	struct intel_sdvo_get_trained_inputs_response response;

	BUILD_BUG_ON(sizeof(response) != 1);
	if (!intel_sdvo_get_value(intel_sdvo, SDVO_CMD_GET_TRAINED_INPUTS,
				  &response, sizeof(response)))
		return false;

	*input_1 = response.input0_trained;
	*input_2 = response.input1_trained;
	return true;
}

static bool intel_sdvo_set_active_outputs(struct intel_sdvo *intel_sdvo,
					  u16 outputs)
{
	return intel_sdvo_set_value(intel_sdvo,
				    SDVO_CMD_SET_ACTIVE_OUTPUTS,
				    &outputs, sizeof(outputs));
}

static bool intel_sdvo_get_active_outputs(struct intel_sdvo *intel_sdvo,
					  u16 *outputs)
{
	return intel_sdvo_get_value(intel_sdvo,
				    SDVO_CMD_GET_ACTIVE_OUTPUTS,
				    outputs, sizeof(*outputs));
}

static bool intel_sdvo_set_encoder_power_state(struct intel_sdvo *intel_sdvo,
					       int mode)
{
	u8 state = SDVO_ENCODER_STATE_ON;

	switch (mode) {
	case DRM_MODE_DPMS_ON:
		state = SDVO_ENCODER_STATE_ON;
		break;
	case DRM_MODE_DPMS_STANDBY:
		state = SDVO_ENCODER_STATE_STANDBY;
		break;
	case DRM_MODE_DPMS_SUSPEND:
		state = SDVO_ENCODER_STATE_SUSPEND;
		break;
	case DRM_MODE_DPMS_OFF:
		state = SDVO_ENCODER_STATE_OFF;
		break;
	}

	return intel_sdvo_set_value(intel_sdvo,
				    SDVO_CMD_SET_ENCODER_POWER_STATE, &state, sizeof(state));
}

static bool intel_sdvo_get_input_pixel_clock_range(struct intel_sdvo *intel_sdvo,
						   int *clock_min,
						   int *clock_max)
{
	struct intel_sdvo_pixel_clock_range clocks;

	BUILD_BUG_ON(sizeof(clocks) != 4);
	if (!intel_sdvo_get_value(intel_sdvo,
				  SDVO_CMD_GET_INPUT_PIXEL_CLOCK_RANGE,
				  &clocks, sizeof(clocks)))
		return false;

	/* Convert the values from units of 10 kHz to kHz. */
	*clock_min = clocks.min * 10;
	*clock_max = clocks.max * 10;
	return true;
}

static bool intel_sdvo_set_target_output(struct intel_sdvo *intel_sdvo,
					 u16 outputs)
{
	return intel_sdvo_set_value(intel_sdvo,
				    SDVO_CMD_SET_TARGET_OUTPUT,
				    &outputs, sizeof(outputs));
}

static bool intel_sdvo_set_timing(struct intel_sdvo *intel_sdvo, u8 cmd,
				  struct intel_sdvo_dtd *dtd)
{
	return intel_sdvo_set_value(intel_sdvo, cmd, &dtd->part1, sizeof(dtd->part1)) &&
		intel_sdvo_set_value(intel_sdvo, cmd + 1, &dtd->part2, sizeof(dtd->part2));
}

static bool intel_sdvo_get_timing(struct intel_sdvo *intel_sdvo, u8 cmd,
				  struct intel_sdvo_dtd *dtd)
{
	return intel_sdvo_get_value(intel_sdvo, cmd, &dtd->part1, sizeof(dtd->part1)) &&
		intel_sdvo_get_value(intel_sdvo, cmd + 1, &dtd->part2, sizeof(dtd->part2));
}

static bool intel_sdvo_set_input_timing(struct intel_sdvo *intel_sdvo,
					 struct intel_sdvo_dtd *dtd)
{
	return intel_sdvo_set_timing(intel_sdvo,
				     SDVO_CMD_SET_INPUT_TIMINGS_PART1, dtd);
}

static bool intel_sdvo_set_output_timing(struct intel_sdvo *intel_sdvo,
					 struct intel_sdvo_dtd *dtd)
{
	return intel_sdvo_set_timing(intel_sdvo,
				     SDVO_CMD_SET_OUTPUT_TIMINGS_PART1, dtd);
}

static bool intel_sdvo_get_input_timing(struct intel_sdvo *intel_sdvo,
					struct intel_sdvo_dtd *dtd)
{
	return intel_sdvo_get_timing(intel_sdvo,
				     SDVO_CMD_GET_INPUT_TIMINGS_PART1, dtd);
}

static bool
intel_sdvo_create_preferred_input_timing(struct intel_sdvo *intel_sdvo,
					 struct intel_sdvo_connector *intel_sdvo_connector,
					 u16 clock,
					 u16 width,
					 u16 height)
{
	struct intel_sdvo_preferred_input_timing_args args;

	memset(&args, 0, sizeof(args));
	args.clock = clock;
	args.width = width;
	args.height = height;
	args.interlace = 0;

	if (IS_LVDS(intel_sdvo_connector)) {
		const struct drm_display_mode *fixed_mode =
			intel_sdvo_connector->base.panel.fixed_mode;

		if (fixed_mode->hdisplay != width ||
		    fixed_mode->vdisplay != height)
			args.scaled = 1;
	}

	return intel_sdvo_set_value(intel_sdvo,
				    SDVO_CMD_CREATE_PREFERRED_INPUT_TIMING,
				    &args, sizeof(args));
}

static bool intel_sdvo_get_preferred_input_timing(struct intel_sdvo *intel_sdvo,
						  struct intel_sdvo_dtd *dtd)
{
	BUILD_BUG_ON(sizeof(dtd->part1) != 8);
	BUILD_BUG_ON(sizeof(dtd->part2) != 8);
	return intel_sdvo_get_value(intel_sdvo, SDVO_CMD_GET_PREFERRED_INPUT_TIMING_PART1,
				    &dtd->part1, sizeof(dtd->part1)) &&
		intel_sdvo_get_value(intel_sdvo, SDVO_CMD_GET_PREFERRED_INPUT_TIMING_PART2,
				     &dtd->part2, sizeof(dtd->part2));
}

static bool intel_sdvo_set_clock_rate_mult(struct intel_sdvo *intel_sdvo, u8 val)
{
	return intel_sdvo_set_value(intel_sdvo, SDVO_CMD_SET_CLOCK_RATE_MULT, &val, 1);
}

static void intel_sdvo_get_dtd_from_mode(struct intel_sdvo_dtd *dtd,
					 const struct drm_display_mode *mode)
{
	u16 width, height;
	u16 h_blank_len, h_sync_len, v_blank_len, v_sync_len;
	u16 h_sync_offset, v_sync_offset;
	int mode_clock;

	memset(dtd, 0, sizeof(*dtd));

	width = mode->hdisplay;
	height = mode->vdisplay;

	/* do some mode translations */
	h_blank_len = mode->htotal - mode->hdisplay;
	h_sync_len = mode->hsync_end - mode->hsync_start;

	v_blank_len = mode->vtotal - mode->vdisplay;
	v_sync_len = mode->vsync_end - mode->vsync_start;

	h_sync_offset = mode->hsync_start - mode->hdisplay;
	v_sync_offset = mode->vsync_start - mode->vdisplay;

	mode_clock = mode->clock;
	mode_clock /= 10;
	dtd->part1.clock = mode_clock;

	dtd->part1.h_active = width & 0xff;
	dtd->part1.h_blank = h_blank_len & 0xff;
	dtd->part1.h_high = (((width >> 8) & 0xf) << 4) |
		((h_blank_len >> 8) & 0xf);
	dtd->part1.v_active = height & 0xff;
	dtd->part1.v_blank = v_blank_len & 0xff;
	dtd->part1.v_high = (((height >> 8) & 0xf) << 4) |
		((v_blank_len >> 8) & 0xf);

	dtd->part2.h_sync_off = h_sync_offset & 0xff;
	dtd->part2.h_sync_width = h_sync_len & 0xff;
	dtd->part2.v_sync_off_width = (v_sync_offset & 0xf) << 4 |
		(v_sync_len & 0xf);
	dtd->part2.sync_off_width_high = ((h_sync_offset & 0x300) >> 2) |
		((h_sync_len & 0x300) >> 4) | ((v_sync_offset & 0x30) >> 2) |
		((v_sync_len & 0x30) >> 4);

	dtd->part2.dtd_flags = 0x18;
	if (mode->flags & DRM_MODE_FLAG_INTERLACE)
		dtd->part2.dtd_flags |= DTD_FLAG_INTERLACE;
	if (mode->flags & DRM_MODE_FLAG_PHSYNC)
		dtd->part2.dtd_flags |= DTD_FLAG_HSYNC_POSITIVE;
	if (mode->flags & DRM_MODE_FLAG_PVSYNC)
		dtd->part2.dtd_flags |= DTD_FLAG_VSYNC_POSITIVE;

	dtd->part2.v_sync_off_high = v_sync_offset & 0xc0;
}

static void intel_sdvo_get_mode_from_dtd(struct drm_display_mode *pmode,
					 const struct intel_sdvo_dtd *dtd)
{
	struct drm_display_mode mode = {};

	mode.hdisplay = dtd->part1.h_active;
	mode.hdisplay += ((dtd->part1.h_high >> 4) & 0x0f) << 8;
	mode.hsync_start = mode.hdisplay + dtd->part2.h_sync_off;
	mode.hsync_start += (dtd->part2.sync_off_width_high & 0xc0) << 2;
	mode.hsync_end = mode.hsync_start + dtd->part2.h_sync_width;
	mode.hsync_end += (dtd->part2.sync_off_width_high & 0x30) << 4;
	mode.htotal = mode.hdisplay + dtd->part1.h_blank;
	mode.htotal += (dtd->part1.h_high & 0xf) << 8;

	mode.vdisplay = dtd->part1.v_active;
	mode.vdisplay += ((dtd->part1.v_high >> 4) & 0x0f) << 8;
	mode.vsync_start = mode.vdisplay;
	mode.vsync_start += (dtd->part2.v_sync_off_width >> 4) & 0xf;
	mode.vsync_start += (dtd->part2.sync_off_width_high & 0x0c) << 2;
	mode.vsync_start += dtd->part2.v_sync_off_high & 0xc0;
	mode.vsync_end = mode.vsync_start +
		(dtd->part2.v_sync_off_width & 0xf);
	mode.vsync_end += (dtd->part2.sync_off_width_high & 0x3) << 4;
	mode.vtotal = mode.vdisplay + dtd->part1.v_blank;
	mode.vtotal += (dtd->part1.v_high & 0xf) << 8;

	mode.clock = dtd->part1.clock * 10;

	if (dtd->part2.dtd_flags & DTD_FLAG_INTERLACE)
		mode.flags |= DRM_MODE_FLAG_INTERLACE;
	if (dtd->part2.dtd_flags & DTD_FLAG_HSYNC_POSITIVE)
		mode.flags |= DRM_MODE_FLAG_PHSYNC;
	else
		mode.flags |= DRM_MODE_FLAG_NHSYNC;
	if (dtd->part2.dtd_flags & DTD_FLAG_VSYNC_POSITIVE)
		mode.flags |= DRM_MODE_FLAG_PVSYNC;
	else
		mode.flags |= DRM_MODE_FLAG_NVSYNC;

	drm_mode_set_crtcinfo(&mode, 0);

	drm_mode_copy(pmode, &mode);
}

static bool intel_sdvo_check_supp_encode(struct intel_sdvo *intel_sdvo)
{
	struct intel_sdvo_encode encode;

	BUILD_BUG_ON(sizeof(encode) != 2);
	return intel_sdvo_get_value(intel_sdvo,
				  SDVO_CMD_GET_SUPP_ENCODE,
				  &encode, sizeof(encode));
}

static bool intel_sdvo_set_encode(struct intel_sdvo *intel_sdvo,
				  u8 mode)
{
	return intel_sdvo_set_value(intel_sdvo, SDVO_CMD_SET_ENCODE, &mode, 1);
}

static bool intel_sdvo_set_colorimetry(struct intel_sdvo *intel_sdvo,
				       u8 mode)
{
	return intel_sdvo_set_value(intel_sdvo, SDVO_CMD_SET_COLORIMETRY, &mode, 1);
}

static bool intel_sdvo_set_audio_state(struct intel_sdvo *intel_sdvo,
				       u8 audio_state)
{
	return intel_sdvo_set_value(intel_sdvo, SDVO_CMD_SET_AUDIO_STAT,
				    &audio_state, 1);
}

#if 0
static void intel_sdvo_dump_hdmi_buf(struct intel_sdvo *intel_sdvo)
{
	int i, j;
	u8 set_buf_index[2];
	u8 av_split;
	u8 buf_size;
	u8 buf[48];
	u8 *pos;

	intel_sdvo_get_value(encoder, SDVO_CMD_GET_HBUF_AV_SPLIT, &av_split, 1);

	for (i = 0; i <= av_split; i++) {
		set_buf_index[0] = i; set_buf_index[1] = 0;
		intel_sdvo_write_cmd(encoder, SDVO_CMD_SET_HBUF_INDEX,
				     set_buf_index, 2);
		intel_sdvo_write_cmd(encoder, SDVO_CMD_GET_HBUF_INFO, NULL, 0);
		intel_sdvo_read_response(encoder, &buf_size, 1);

		pos = buf;
		for (j = 0; j <= buf_size; j += 8) {
			intel_sdvo_write_cmd(encoder, SDVO_CMD_GET_HBUF_DATA,
					     NULL, 0);
			intel_sdvo_read_response(encoder, pos, 8);
			pos += 8;
		}
	}
}
#endif

static bool intel_sdvo_write_infoframe(struct intel_sdvo *intel_sdvo,
				       unsigned int if_index, u8 tx_rate,
				       const u8 *data, unsigned int length)
{
	u8 set_buf_index[2] = { if_index, 0 };
	u8 hbuf_size, tmp[8];
	int i;

	if (!intel_sdvo_set_value(intel_sdvo,
				  SDVO_CMD_SET_HBUF_INDEX,
				  set_buf_index, 2))
		return false;

	if (!intel_sdvo_get_value(intel_sdvo, SDVO_CMD_GET_HBUF_INFO,
				  &hbuf_size, 1))
		return false;

	/* Buffer size is 0 based, hooray! */
	hbuf_size++;

	DRM_DEBUG_KMS("writing sdvo hbuf: %i, hbuf_size %i, hbuf_size: %i\n",
		      if_index, length, hbuf_size);

	for (i = 0; i < hbuf_size; i += 8) {
		memset(tmp, 0, 8);
		if (i < length)
			memcpy(tmp, data + i, min_t(unsigned, 8, length - i));

		if (!intel_sdvo_set_value(intel_sdvo,
					  SDVO_CMD_SET_HBUF_DATA,
					  tmp, 8))
			return false;
	}

	return intel_sdvo_set_value(intel_sdvo,
				    SDVO_CMD_SET_HBUF_TXRATE,
				    &tx_rate, 1);
}

<<<<<<< HEAD
static bool intel_sdvo_set_avi_infoframe(struct intel_sdvo *intel_sdvo,
					 const struct intel_crtc_state *pipe_config,
					 const struct drm_connector_state *conn_state)
{
	const struct drm_display_mode *adjusted_mode =
		&pipe_config->base.adjusted_mode;
	u8 sdvo_data[HDMI_INFOFRAME_SIZE(AVI)];
	union hdmi_infoframe frame;
=======
static ssize_t intel_sdvo_read_infoframe(struct intel_sdvo *intel_sdvo,
					 unsigned int if_index,
					 u8 *data, unsigned int length)
{
	u8 set_buf_index[2] = { if_index, 0 };
	u8 hbuf_size, tx_rate, av_split;
	int i;

	if (!intel_sdvo_get_value(intel_sdvo,
				  SDVO_CMD_GET_HBUF_AV_SPLIT,
				  &av_split, 1))
		return -ENXIO;

	if (av_split < if_index)
		return 0;

	if (!intel_sdvo_get_value(intel_sdvo,
				  SDVO_CMD_GET_HBUF_TXRATE,
				  &tx_rate, 1))
		return -ENXIO;

	if (tx_rate == SDVO_HBUF_TX_DISABLED)
		return 0;

	if (!intel_sdvo_set_value(intel_sdvo,
				  SDVO_CMD_SET_HBUF_INDEX,
				  set_buf_index, 2))
		return -ENXIO;

	if (!intel_sdvo_get_value(intel_sdvo, SDVO_CMD_GET_HBUF_INFO,
				  &hbuf_size, 1))
		return -ENXIO;

	/* Buffer size is 0 based, hooray! */
	hbuf_size++;

	DRM_DEBUG_KMS("reading sdvo hbuf: %i, hbuf_size %i, hbuf_size: %i\n",
		      if_index, length, hbuf_size);

	hbuf_size = min_t(unsigned int, length, hbuf_size);

	for (i = 0; i < hbuf_size; i += 8) {
		if (!intel_sdvo_write_cmd(intel_sdvo, SDVO_CMD_GET_HBUF_DATA, NULL, 0))
			return -ENXIO;
		if (!intel_sdvo_read_response(intel_sdvo, &data[i],
					      min_t(unsigned int, 8, hbuf_size - i)))
			return -ENXIO;
	}

	return hbuf_size;
}

static bool intel_sdvo_compute_avi_infoframe(struct intel_sdvo *intel_sdvo,
					     struct intel_crtc_state *crtc_state,
					     struct drm_connector_state *conn_state)
{
	struct hdmi_avi_infoframe *frame = &crtc_state->infoframes.avi.avi;
	const struct drm_display_mode *adjusted_mode =
		&crtc_state->base.adjusted_mode;
>>>>>>> 0ecfebd2
	int ret;

<<<<<<< HEAD
	ret = drm_hdmi_avi_infoframe_from_display_mode(&frame.avi,
						       conn_state->connector,
						       adjusted_mode);
	if (ret < 0) {
		DRM_ERROR("couldn't fill AVI infoframe\n");
=======
	if (!crtc_state->has_hdmi_sink)
		return true;

	crtc_state->infoframes.enable |=
		intel_hdmi_infoframe_enable(HDMI_INFOFRAME_TYPE_AVI);

	ret = drm_hdmi_avi_infoframe_from_display_mode(frame,
						       conn_state->connector,
						       adjusted_mode);
	if (ret)
>>>>>>> 0ecfebd2
		return false;

<<<<<<< HEAD
	drm_hdmi_avi_infoframe_quant_range(&frame.avi,
					   conn_state->connector,
					   adjusted_mode,
					   pipe_config->limited_color_range ?
					   HDMI_QUANTIZATION_RANGE_LIMITED :
					   HDMI_QUANTIZATION_RANGE_FULL);
=======
	drm_hdmi_avi_infoframe_quant_range(frame,
					   conn_state->connector,
					   adjusted_mode,
					   crtc_state->limited_color_range ?
					   HDMI_QUANTIZATION_RANGE_LIMITED :
					   HDMI_QUANTIZATION_RANGE_FULL);

	ret = hdmi_avi_infoframe_check(frame);
	if (WARN_ON(ret))
		return false;

	return true;
}

static bool intel_sdvo_set_avi_infoframe(struct intel_sdvo *intel_sdvo,
					 const struct intel_crtc_state *crtc_state)
{
	u8 sdvo_data[HDMI_INFOFRAME_SIZE(AVI)];
	const union hdmi_infoframe *frame = &crtc_state->infoframes.avi;
	ssize_t len;

	if ((crtc_state->infoframes.enable &
	     intel_hdmi_infoframe_enable(HDMI_INFOFRAME_TYPE_AVI)) == 0)
		return true;

	if (WARN_ON(frame->any.type != HDMI_INFOFRAME_TYPE_AVI))
		return false;
>>>>>>> 0ecfebd2

	len = hdmi_infoframe_pack_only(frame, sdvo_data, sizeof(sdvo_data));
	if (WARN_ON(len < 0))
		return false;

	return intel_sdvo_write_infoframe(intel_sdvo, SDVO_HBUF_INDEX_AVI_IF,
					  SDVO_HBUF_TX_VSYNC,
					  sdvo_data, sizeof(sdvo_data));
}

static void intel_sdvo_get_avi_infoframe(struct intel_sdvo *intel_sdvo,
					 struct intel_crtc_state *crtc_state)
{
	u8 sdvo_data[HDMI_INFOFRAME_SIZE(AVI)];
	union hdmi_infoframe *frame = &crtc_state->infoframes.avi;
	ssize_t len;
	int ret;

	if (!crtc_state->has_hdmi_sink)
		return;

	len = intel_sdvo_read_infoframe(intel_sdvo, SDVO_HBUF_INDEX_AVI_IF,
					sdvo_data, sizeof(sdvo_data));
	if (len < 0) {
		DRM_DEBUG_KMS("failed to read AVI infoframe\n");
		return;
	} else if (len == 0) {
		return;
	}

	crtc_state->infoframes.enable |=
		intel_hdmi_infoframe_enable(HDMI_INFOFRAME_TYPE_AVI);

	ret = hdmi_infoframe_unpack(frame, sdvo_data, sizeof(sdvo_data));
	if (ret) {
		DRM_DEBUG_KMS("Failed to unpack AVI infoframe\n");
		return;
	}

	if (frame->any.type != HDMI_INFOFRAME_TYPE_AVI)
		DRM_DEBUG_KMS("Found the wrong infoframe type 0x%x (expected 0x%02x)\n",
			      frame->any.type, HDMI_INFOFRAME_TYPE_AVI);
}

static bool intel_sdvo_set_tv_format(struct intel_sdvo *intel_sdvo,
				     const struct drm_connector_state *conn_state)
{
	struct intel_sdvo_tv_format format;
	u32 format_map;

	format_map = 1 << conn_state->tv.mode;
	memset(&format, 0, sizeof(format));
	memcpy(&format, &format_map, min(sizeof(format), sizeof(format_map)));

	BUILD_BUG_ON(sizeof(format) != 6);
	return intel_sdvo_set_value(intel_sdvo,
				    SDVO_CMD_SET_TV_FORMAT,
				    &format, sizeof(format));
}

static bool
intel_sdvo_set_output_timings_from_mode(struct intel_sdvo *intel_sdvo,
					const struct drm_display_mode *mode)
{
	struct intel_sdvo_dtd output_dtd;

	if (!intel_sdvo_set_target_output(intel_sdvo,
					  intel_sdvo->attached_output))
		return false;

	intel_sdvo_get_dtd_from_mode(&output_dtd, mode);
	if (!intel_sdvo_set_output_timing(intel_sdvo, &output_dtd))
		return false;

	return true;
}

/*
 * Asks the sdvo controller for the preferred input mode given the output mode.
 * Unfortunately we have to set up the full output mode to do that.
 */
static bool
intel_sdvo_get_preferred_input_mode(struct intel_sdvo *intel_sdvo,
				    struct intel_sdvo_connector *intel_sdvo_connector,
				    const struct drm_display_mode *mode,
				    struct drm_display_mode *adjusted_mode)
{
	struct intel_sdvo_dtd input_dtd;

	/* Reset the input timing to the screen. Assume always input 0. */
	if (!intel_sdvo_set_target_input(intel_sdvo))
		return false;

	if (!intel_sdvo_create_preferred_input_timing(intel_sdvo,
						      intel_sdvo_connector,
						      mode->clock / 10,
						      mode->hdisplay,
						      mode->vdisplay))
		return false;

	if (!intel_sdvo_get_preferred_input_timing(intel_sdvo,
						   &input_dtd))
		return false;

	intel_sdvo_get_mode_from_dtd(adjusted_mode, &input_dtd);
	intel_sdvo->dtd_sdvo_flags = input_dtd.part2.sdvo_flags;

	return true;
}

static void i9xx_adjust_sdvo_tv_clock(struct intel_crtc_state *pipe_config)
{
	unsigned dotclock = pipe_config->port_clock;
	struct dpll *clock = &pipe_config->dpll;

	/*
	 * SDVO TV has fixed PLL values depend on its clock range,
	 * this mirrors vbios setting.
	 */
	if (dotclock >= 100000 && dotclock < 140500) {
		clock->p1 = 2;
		clock->p2 = 10;
		clock->n = 3;
		clock->m1 = 16;
		clock->m2 = 8;
	} else if (dotclock >= 140500 && dotclock <= 200000) {
		clock->p1 = 1;
		clock->p2 = 10;
		clock->n = 6;
		clock->m1 = 12;
		clock->m2 = 8;
	} else {
		WARN(1, "SDVO TV clock out of range: %i\n", dotclock);
	}

	pipe_config->clock_set = true;
}

static int intel_sdvo_compute_config(struct intel_encoder *encoder,
				     struct intel_crtc_state *pipe_config,
				     struct drm_connector_state *conn_state)
{
	struct intel_sdvo *intel_sdvo = to_sdvo(encoder);
	struct intel_sdvo_connector_state *intel_sdvo_state =
		to_intel_sdvo_connector_state(conn_state);
	struct intel_sdvo_connector *intel_sdvo_connector =
		to_intel_sdvo_connector(conn_state->connector);
	struct drm_display_mode *adjusted_mode = &pipe_config->base.adjusted_mode;
	struct drm_display_mode *mode = &pipe_config->base.mode;

	DRM_DEBUG_KMS("forcing bpc to 8 for SDVO\n");
	pipe_config->pipe_bpp = 8*3;
	pipe_config->output_format = INTEL_OUTPUT_FORMAT_RGB;

	if (HAS_PCH_SPLIT(to_i915(encoder->base.dev)))
		pipe_config->has_pch_encoder = true;

	/*
	 * We need to construct preferred input timings based on our
	 * output timings.  To do that, we have to set the output
	 * timings, even though this isn't really the right place in
	 * the sequence to do it. Oh well.
	 */
	if (IS_TV(intel_sdvo_connector)) {
		if (!intel_sdvo_set_output_timings_from_mode(intel_sdvo, mode))
			return -EINVAL;

		(void) intel_sdvo_get_preferred_input_mode(intel_sdvo,
							   intel_sdvo_connector,
							   mode,
							   adjusted_mode);
		pipe_config->sdvo_tv_clock = true;
	} else if (IS_LVDS(intel_sdvo_connector)) {
		if (!intel_sdvo_set_output_timings_from_mode(intel_sdvo,
							     intel_sdvo_connector->base.panel.fixed_mode))
			return -EINVAL;

		(void) intel_sdvo_get_preferred_input_mode(intel_sdvo,
							   intel_sdvo_connector,
							   mode,
							   adjusted_mode);
	}

	if (adjusted_mode->flags & DRM_MODE_FLAG_DBLSCAN)
		return -EINVAL;

	/*
	 * Make the CRTC code factor in the SDVO pixel multiplier.  The
	 * SDVO device will factor out the multiplier during mode_set.
	 */
	pipe_config->pixel_multiplier =
		intel_sdvo_get_pixel_multiplier(adjusted_mode);

	if (intel_sdvo_state->base.force_audio != HDMI_AUDIO_OFF_DVI)
		pipe_config->has_hdmi_sink = intel_sdvo->has_hdmi_monitor;

	if (intel_sdvo_state->base.force_audio == HDMI_AUDIO_ON ||
	    (intel_sdvo_state->base.force_audio == HDMI_AUDIO_AUTO && intel_sdvo->has_hdmi_audio))
		pipe_config->has_audio = true;

	if (intel_sdvo_state->base.broadcast_rgb == INTEL_BROADCAST_RGB_AUTO) {
		/*
		 * See CEA-861-E - 5.1 Default Encoding Parameters
		 *
		 * FIXME: This bit is only valid when using TMDS encoding and 8
		 * bit per color mode.
		 */
		if (pipe_config->has_hdmi_sink &&
		    drm_match_cea_mode(adjusted_mode) > 1)
			pipe_config->limited_color_range = true;
	} else {
		if (pipe_config->has_hdmi_sink &&
		    intel_sdvo_state->base.broadcast_rgb == INTEL_BROADCAST_RGB_LIMITED)
			pipe_config->limited_color_range = true;
	}

	/* Clock computation needs to happen after pixel multiplier. */
	if (IS_TV(intel_sdvo_connector))
		i9xx_adjust_sdvo_tv_clock(pipe_config);

	/* Set user selected PAR to incoming mode's member */
	if (intel_sdvo_connector->is_hdmi)
		adjusted_mode->picture_aspect_ratio = conn_state->picture_aspect_ratio;

<<<<<<< HEAD
=======
	if (!intel_sdvo_compute_avi_infoframe(intel_sdvo,
					      pipe_config, conn_state)) {
		DRM_DEBUG_KMS("bad AVI infoframe\n");
		return -EINVAL;
	}

>>>>>>> 0ecfebd2
	return 0;
}

#define UPDATE_PROPERTY(input, NAME) \
	do { \
		val = input; \
		intel_sdvo_set_value(intel_sdvo, SDVO_CMD_SET_##NAME, &val, sizeof(val)); \
	} while (0)

static void intel_sdvo_update_props(struct intel_sdvo *intel_sdvo,
				    const struct intel_sdvo_connector_state *sdvo_state)
{
	const struct drm_connector_state *conn_state = &sdvo_state->base.base;
	struct intel_sdvo_connector *intel_sdvo_conn =
		to_intel_sdvo_connector(conn_state->connector);
	u16 val;

	if (intel_sdvo_conn->left)
		UPDATE_PROPERTY(sdvo_state->tv.overscan_h, OVERSCAN_H);

	if (intel_sdvo_conn->top)
		UPDATE_PROPERTY(sdvo_state->tv.overscan_v, OVERSCAN_V);

	if (intel_sdvo_conn->hpos)
		UPDATE_PROPERTY(sdvo_state->tv.hpos, HPOS);

	if (intel_sdvo_conn->vpos)
		UPDATE_PROPERTY(sdvo_state->tv.vpos, VPOS);

	if (intel_sdvo_conn->saturation)
		UPDATE_PROPERTY(conn_state->tv.saturation, SATURATION);

	if (intel_sdvo_conn->contrast)
		UPDATE_PROPERTY(conn_state->tv.contrast, CONTRAST);

	if (intel_sdvo_conn->hue)
		UPDATE_PROPERTY(conn_state->tv.hue, HUE);

	if (intel_sdvo_conn->brightness)
		UPDATE_PROPERTY(conn_state->tv.brightness, BRIGHTNESS);

	if (intel_sdvo_conn->sharpness)
		UPDATE_PROPERTY(sdvo_state->tv.sharpness, SHARPNESS);

	if (intel_sdvo_conn->flicker_filter)
		UPDATE_PROPERTY(sdvo_state->tv.flicker_filter, FLICKER_FILTER);

	if (intel_sdvo_conn->flicker_filter_2d)
		UPDATE_PROPERTY(sdvo_state->tv.flicker_filter_2d, FLICKER_FILTER_2D);

	if (intel_sdvo_conn->flicker_filter_adaptive)
		UPDATE_PROPERTY(sdvo_state->tv.flicker_filter_adaptive, FLICKER_FILTER_ADAPTIVE);

	if (intel_sdvo_conn->tv_chroma_filter)
		UPDATE_PROPERTY(sdvo_state->tv.chroma_filter, TV_CHROMA_FILTER);

	if (intel_sdvo_conn->tv_luma_filter)
		UPDATE_PROPERTY(sdvo_state->tv.luma_filter, TV_LUMA_FILTER);

	if (intel_sdvo_conn->dot_crawl)
		UPDATE_PROPERTY(sdvo_state->tv.dot_crawl, DOT_CRAWL);

#undef UPDATE_PROPERTY
}

static void intel_sdvo_pre_enable(struct intel_encoder *intel_encoder,
				  const struct intel_crtc_state *crtc_state,
				  const struct drm_connector_state *conn_state)
{
	struct drm_i915_private *dev_priv = to_i915(intel_encoder->base.dev);
	struct intel_crtc *crtc = to_intel_crtc(crtc_state->base.crtc);
	const struct drm_display_mode *adjusted_mode = &crtc_state->base.adjusted_mode;
	const struct intel_sdvo_connector_state *sdvo_state =
		to_intel_sdvo_connector_state(conn_state);
	const struct intel_sdvo_connector *intel_sdvo_connector =
		to_intel_sdvo_connector(conn_state->connector);
	const struct drm_display_mode *mode = &crtc_state->base.mode;
	struct intel_sdvo *intel_sdvo = to_sdvo(intel_encoder);
	u32 sdvox;
	struct intel_sdvo_in_out_map in_out;
	struct intel_sdvo_dtd input_dtd, output_dtd;
	int rate;

	intel_sdvo_update_props(intel_sdvo, sdvo_state);

	/*
	 * First, set the input mapping for the first input to our controlled
	 * output. This is only correct if we're a single-input device, in
	 * which case the first input is the output from the appropriate SDVO
	 * channel on the motherboard.  In a two-input device, the first input
	 * will be SDVOB and the second SDVOC.
	 */
	in_out.in0 = intel_sdvo->attached_output;
	in_out.in1 = 0;

	intel_sdvo_set_value(intel_sdvo,
			     SDVO_CMD_SET_IN_OUT_MAP,
			     &in_out, sizeof(in_out));

	/* Set the output timings to the screen */
	if (!intel_sdvo_set_target_output(intel_sdvo,
					  intel_sdvo->attached_output))
		return;

	/* lvds has a special fixed output timing. */
	if (IS_LVDS(intel_sdvo_connector))
		intel_sdvo_get_dtd_from_mode(&output_dtd,
					     intel_sdvo_connector->base.panel.fixed_mode);
	else
		intel_sdvo_get_dtd_from_mode(&output_dtd, mode);
	if (!intel_sdvo_set_output_timing(intel_sdvo, &output_dtd))
		DRM_INFO("Setting output timings on %s failed\n",
			 SDVO_NAME(intel_sdvo));

	/* Set the input timing to the screen. Assume always input 0. */
	if (!intel_sdvo_set_target_input(intel_sdvo))
		return;

	if (crtc_state->has_hdmi_sink) {
		intel_sdvo_set_encode(intel_sdvo, SDVO_ENCODE_HDMI);
		intel_sdvo_set_colorimetry(intel_sdvo,
					   SDVO_COLORIMETRY_RGB256);
		intel_sdvo_set_avi_infoframe(intel_sdvo,
					     crtc_state, conn_state);
	} else
		intel_sdvo_set_encode(intel_sdvo, SDVO_ENCODE_DVI);

	if (IS_TV(intel_sdvo_connector) &&
	    !intel_sdvo_set_tv_format(intel_sdvo, conn_state))
		return;

	intel_sdvo_get_dtd_from_mode(&input_dtd, adjusted_mode);

	if (IS_TV(intel_sdvo_connector) || IS_LVDS(intel_sdvo_connector))
		input_dtd.part2.sdvo_flags = intel_sdvo->dtd_sdvo_flags;
	if (!intel_sdvo_set_input_timing(intel_sdvo, &input_dtd))
		DRM_INFO("Setting input timings on %s failed\n",
			 SDVO_NAME(intel_sdvo));

	switch (crtc_state->pixel_multiplier) {
	default:
		WARN(1, "unknown pixel multiplier specified\n");
		/* fall through */
	case 1: rate = SDVO_CLOCK_RATE_MULT_1X; break;
	case 2: rate = SDVO_CLOCK_RATE_MULT_2X; break;
	case 4: rate = SDVO_CLOCK_RATE_MULT_4X; break;
	}
	if (!intel_sdvo_set_clock_rate_mult(intel_sdvo, rate))
		return;

	/* Set the SDVO control regs. */
	if (INTEL_GEN(dev_priv) >= 4) {
		/* The real mode polarity is set by the SDVO commands, using
		 * struct intel_sdvo_dtd. */
		sdvox = SDVO_VSYNC_ACTIVE_HIGH | SDVO_HSYNC_ACTIVE_HIGH;
		if (!HAS_PCH_SPLIT(dev_priv) && crtc_state->limited_color_range)
			sdvox |= HDMI_COLOR_RANGE_16_235;
		if (INTEL_GEN(dev_priv) < 5)
			sdvox |= SDVO_BORDER_ENABLE;
	} else {
		sdvox = I915_READ(intel_sdvo->sdvo_reg);
		if (intel_sdvo->port == PORT_B)
			sdvox &= SDVOB_PRESERVE_MASK;
		else
			sdvox &= SDVOC_PRESERVE_MASK;
		sdvox |= (9 << 19) | SDVO_BORDER_ENABLE;
	}

	if (HAS_PCH_CPT(dev_priv))
		sdvox |= SDVO_PIPE_SEL_CPT(crtc->pipe);
	else
		sdvox |= SDVO_PIPE_SEL(crtc->pipe);

	if (INTEL_GEN(dev_priv) >= 4) {
		/* done in crtc_mode_set as the dpll_md reg must be written early */
	} else if (IS_I945G(dev_priv) || IS_I945GM(dev_priv) ||
		   IS_G33(dev_priv) || IS_PINEVIEW(dev_priv)) {
		/* done in crtc_mode_set as it lives inside the dpll register */
	} else {
		sdvox |= (crtc_state->pixel_multiplier - 1)
			<< SDVO_PORT_MULTIPLY_SHIFT;
	}

	if (input_dtd.part2.sdvo_flags & SDVO_NEED_TO_STALL &&
	    INTEL_GEN(dev_priv) < 5)
		sdvox |= SDVO_STALL_SELECT;
	intel_sdvo_write_sdvox(intel_sdvo, sdvox);
}

static bool intel_sdvo_connector_get_hw_state(struct intel_connector *connector)
{
	struct intel_sdvo_connector *intel_sdvo_connector =
		to_intel_sdvo_connector(&connector->base);
	struct intel_sdvo *intel_sdvo = intel_attached_sdvo(&connector->base);
	u16 active_outputs = 0;

	intel_sdvo_get_active_outputs(intel_sdvo, &active_outputs);

	return active_outputs & intel_sdvo_connector->output_flag;
}

bool intel_sdvo_port_enabled(struct drm_i915_private *dev_priv,
			     i915_reg_t sdvo_reg, enum pipe *pipe)
{
	u32 val;

	val = I915_READ(sdvo_reg);

	/* asserts want to know the pipe even if the port is disabled */
	if (HAS_PCH_CPT(dev_priv))
		*pipe = (val & SDVO_PIPE_SEL_MASK_CPT) >> SDVO_PIPE_SEL_SHIFT_CPT;
	else if (IS_CHERRYVIEW(dev_priv))
		*pipe = (val & SDVO_PIPE_SEL_MASK_CHV) >> SDVO_PIPE_SEL_SHIFT_CHV;
	else
		*pipe = (val & SDVO_PIPE_SEL_MASK) >> SDVO_PIPE_SEL_SHIFT;

	return val & SDVO_ENABLE;
}

static bool intel_sdvo_get_hw_state(struct intel_encoder *encoder,
				    enum pipe *pipe)
{
	struct drm_i915_private *dev_priv = to_i915(encoder->base.dev);
	struct intel_sdvo *intel_sdvo = to_sdvo(encoder);
	u16 active_outputs = 0;
	bool ret;

	intel_sdvo_get_active_outputs(intel_sdvo, &active_outputs);

	ret = intel_sdvo_port_enabled(dev_priv, intel_sdvo->sdvo_reg, pipe);

	return ret || active_outputs;
}

static void intel_sdvo_get_config(struct intel_encoder *encoder,
				  struct intel_crtc_state *pipe_config)
{
	struct drm_device *dev = encoder->base.dev;
	struct drm_i915_private *dev_priv = to_i915(dev);
	struct intel_sdvo *intel_sdvo = to_sdvo(encoder);
	struct intel_sdvo_dtd dtd;
	int encoder_pixel_multiplier = 0;
	int dotclock;
	u32 flags = 0, sdvox;
	u8 val;
	bool ret;

	pipe_config->output_types |= BIT(INTEL_OUTPUT_SDVO);

	sdvox = I915_READ(intel_sdvo->sdvo_reg);

	ret = intel_sdvo_get_input_timing(intel_sdvo, &dtd);
	if (!ret) {
		/*
		 * Some sdvo encoders are not spec compliant and don't
		 * implement the mandatory get_timings function.
		 */
		DRM_DEBUG_DRIVER("failed to retrieve SDVO DTD\n");
		pipe_config->quirks |= PIPE_CONFIG_QUIRK_MODE_SYNC_FLAGS;
	} else {
		if (dtd.part2.dtd_flags & DTD_FLAG_HSYNC_POSITIVE)
			flags |= DRM_MODE_FLAG_PHSYNC;
		else
			flags |= DRM_MODE_FLAG_NHSYNC;

		if (dtd.part2.dtd_flags & DTD_FLAG_VSYNC_POSITIVE)
			flags |= DRM_MODE_FLAG_PVSYNC;
		else
			flags |= DRM_MODE_FLAG_NVSYNC;
	}

	pipe_config->base.adjusted_mode.flags |= flags;

	/*
	 * pixel multiplier readout is tricky: Only on i915g/gm it is stored in
	 * the sdvo port register, on all other platforms it is part of the dpll
	 * state. Since the general pipe state readout happens before the
	 * encoder->get_config we so already have a valid pixel multplier on all
	 * other platfroms.
	 */
	if (IS_I915G(dev_priv) || IS_I915GM(dev_priv)) {
		pipe_config->pixel_multiplier =
			((sdvox & SDVO_PORT_MULTIPLY_MASK)
			 >> SDVO_PORT_MULTIPLY_SHIFT) + 1;
	}

	dotclock = pipe_config->port_clock;

	if (pipe_config->pixel_multiplier)
		dotclock /= pipe_config->pixel_multiplier;

	pipe_config->base.adjusted_mode.crtc_clock = dotclock;

	/* Cross check the port pixel multiplier with the sdvo encoder state. */
	if (intel_sdvo_get_value(intel_sdvo, SDVO_CMD_GET_CLOCK_RATE_MULT,
				 &val, 1)) {
		switch (val) {
		case SDVO_CLOCK_RATE_MULT_1X:
			encoder_pixel_multiplier = 1;
			break;
		case SDVO_CLOCK_RATE_MULT_2X:
			encoder_pixel_multiplier = 2;
			break;
		case SDVO_CLOCK_RATE_MULT_4X:
			encoder_pixel_multiplier = 4;
			break;
		}
	}

	WARN(encoder_pixel_multiplier != pipe_config->pixel_multiplier,
	     "SDVO pixel multiplier mismatch, port: %i, encoder: %i\n",
	     pipe_config->pixel_multiplier, encoder_pixel_multiplier);

	if (sdvox & HDMI_COLOR_RANGE_16_235)
		pipe_config->limited_color_range = true;

	if (intel_sdvo_get_value(intel_sdvo, SDVO_CMD_GET_AUDIO_STAT,
				 &val, 1)) {
		u8 mask = SDVO_AUDIO_ELD_VALID | SDVO_AUDIO_PRESENCE_DETECT;

		if ((val & mask) == mask)
			pipe_config->has_audio = true;
	}

	if (intel_sdvo_get_value(intel_sdvo, SDVO_CMD_GET_ENCODE,
				 &val, 1)) {
		if (val == SDVO_ENCODE_HDMI)
			pipe_config->has_hdmi_sink = true;
	}

	intel_sdvo_get_avi_infoframe(intel_sdvo, pipe_config);
}

static void intel_sdvo_disable_audio(struct intel_sdvo *intel_sdvo)
{
	intel_sdvo_set_audio_state(intel_sdvo, 0);
}

static void intel_sdvo_enable_audio(struct intel_sdvo *intel_sdvo,
				    const struct intel_crtc_state *crtc_state,
				    const struct drm_connector_state *conn_state)
{
	const struct drm_display_mode *adjusted_mode =
		&crtc_state->base.adjusted_mode;
	struct drm_connector *connector = conn_state->connector;
	u8 *eld = connector->eld;

	eld[6] = drm_av_sync_delay(connector, adjusted_mode) / 2;

	intel_sdvo_set_audio_state(intel_sdvo, 0);

	intel_sdvo_write_infoframe(intel_sdvo, SDVO_HBUF_INDEX_ELD,
				   SDVO_HBUF_TX_DISABLED,
				   eld, drm_eld_size(eld));

	intel_sdvo_set_audio_state(intel_sdvo, SDVO_AUDIO_ELD_VALID |
				   SDVO_AUDIO_PRESENCE_DETECT);
}

static void intel_disable_sdvo(struct intel_encoder *encoder,
			       const struct intel_crtc_state *old_crtc_state,
			       const struct drm_connector_state *conn_state)
{
	struct drm_i915_private *dev_priv = to_i915(encoder->base.dev);
	struct intel_sdvo *intel_sdvo = to_sdvo(encoder);
	struct intel_crtc *crtc = to_intel_crtc(old_crtc_state->base.crtc);
	u32 temp;

	if (old_crtc_state->has_audio)
		intel_sdvo_disable_audio(intel_sdvo);

	intel_sdvo_set_active_outputs(intel_sdvo, 0);
	if (0)
		intel_sdvo_set_encoder_power_state(intel_sdvo,
						   DRM_MODE_DPMS_OFF);

	temp = I915_READ(intel_sdvo->sdvo_reg);

	temp &= ~SDVO_ENABLE;
	intel_sdvo_write_sdvox(intel_sdvo, temp);

	/*
	 * HW workaround for IBX, we need to move the port
	 * to transcoder A after disabling it to allow the
	 * matching DP port to be enabled on transcoder A.
	 */
	if (HAS_PCH_IBX(dev_priv) && crtc->pipe == PIPE_B) {
		/*
		 * We get CPU/PCH FIFO underruns on the other pipe when
		 * doing the workaround. Sweep them under the rug.
		 */
		intel_set_cpu_fifo_underrun_reporting(dev_priv, PIPE_A, false);
		intel_set_pch_fifo_underrun_reporting(dev_priv, PIPE_A, false);

		temp &= ~SDVO_PIPE_SEL_MASK;
		temp |= SDVO_ENABLE | SDVO_PIPE_SEL(PIPE_A);
		intel_sdvo_write_sdvox(intel_sdvo, temp);

		temp &= ~SDVO_ENABLE;
		intel_sdvo_write_sdvox(intel_sdvo, temp);

		intel_wait_for_vblank_if_active(dev_priv, PIPE_A);
		intel_set_cpu_fifo_underrun_reporting(dev_priv, PIPE_A, true);
		intel_set_pch_fifo_underrun_reporting(dev_priv, PIPE_A, true);
	}
}

static void pch_disable_sdvo(struct intel_encoder *encoder,
			     const struct intel_crtc_state *old_crtc_state,
			     const struct drm_connector_state *old_conn_state)
{
}

static void pch_post_disable_sdvo(struct intel_encoder *encoder,
				  const struct intel_crtc_state *old_crtc_state,
				  const struct drm_connector_state *old_conn_state)
{
	intel_disable_sdvo(encoder, old_crtc_state, old_conn_state);
}

static void intel_enable_sdvo(struct intel_encoder *encoder,
			      const struct intel_crtc_state *pipe_config,
			      const struct drm_connector_state *conn_state)
{
	struct drm_device *dev = encoder->base.dev;
	struct drm_i915_private *dev_priv = to_i915(dev);
	struct intel_sdvo *intel_sdvo = to_sdvo(encoder);
	struct intel_crtc *intel_crtc = to_intel_crtc(pipe_config->base.crtc);
	u32 temp;
	bool input1, input2;
	int i;
	bool success;

	temp = I915_READ(intel_sdvo->sdvo_reg);
	temp |= SDVO_ENABLE;
	intel_sdvo_write_sdvox(intel_sdvo, temp);

	for (i = 0; i < 2; i++)
		intel_wait_for_vblank(dev_priv, intel_crtc->pipe);

	success = intel_sdvo_get_trained_inputs(intel_sdvo, &input1, &input2);
	/*
	 * Warn if the device reported failure to sync.
	 *
	 * A lot of SDVO devices fail to notify of sync, but it's
	 * a given it the status is a success, we succeeded.
	 */
	if (success && !input1) {
		DRM_DEBUG_KMS("First %s output reported failure to "
				"sync\n", SDVO_NAME(intel_sdvo));
	}

	if (0)
		intel_sdvo_set_encoder_power_state(intel_sdvo,
						   DRM_MODE_DPMS_ON);
	intel_sdvo_set_active_outputs(intel_sdvo, intel_sdvo->attached_output);

	if (pipe_config->has_audio)
		intel_sdvo_enable_audio(intel_sdvo, pipe_config, conn_state);
}

static enum drm_mode_status
intel_sdvo_mode_valid(struct drm_connector *connector,
		      struct drm_display_mode *mode)
{
	struct intel_sdvo *intel_sdvo = intel_attached_sdvo(connector);
	struct intel_sdvo_connector *intel_sdvo_connector =
		to_intel_sdvo_connector(connector);
	int max_dotclk = to_i915(connector->dev)->max_dotclk_freq;

	if (mode->flags & DRM_MODE_FLAG_DBLSCAN)
		return MODE_NO_DBLESCAN;

	if (intel_sdvo->pixel_clock_min > mode->clock)
		return MODE_CLOCK_LOW;

	if (intel_sdvo->pixel_clock_max < mode->clock)
		return MODE_CLOCK_HIGH;

	if (mode->clock > max_dotclk)
		return MODE_CLOCK_HIGH;

	if (IS_LVDS(intel_sdvo_connector)) {
		const struct drm_display_mode *fixed_mode =
			intel_sdvo_connector->base.panel.fixed_mode;

		if (mode->hdisplay > fixed_mode->hdisplay)
			return MODE_PANEL;

		if (mode->vdisplay > fixed_mode->vdisplay)
			return MODE_PANEL;
	}

	return MODE_OK;
}

static bool intel_sdvo_get_capabilities(struct intel_sdvo *intel_sdvo, struct intel_sdvo_caps *caps)
{
	BUILD_BUG_ON(sizeof(*caps) != 8);
	if (!intel_sdvo_get_value(intel_sdvo,
				  SDVO_CMD_GET_DEVICE_CAPS,
				  caps, sizeof(*caps)))
		return false;

	DRM_DEBUG_KMS("SDVO capabilities:\n"
		      "  vendor_id: %d\n"
		      "  device_id: %d\n"
		      "  device_rev_id: %d\n"
		      "  sdvo_version_major: %d\n"
		      "  sdvo_version_minor: %d\n"
		      "  sdvo_inputs_mask: %d\n"
		      "  smooth_scaling: %d\n"
		      "  sharp_scaling: %d\n"
		      "  up_scaling: %d\n"
		      "  down_scaling: %d\n"
		      "  stall_support: %d\n"
		      "  output_flags: %d\n",
		      caps->vendor_id,
		      caps->device_id,
		      caps->device_rev_id,
		      caps->sdvo_version_major,
		      caps->sdvo_version_minor,
		      caps->sdvo_inputs_mask,
		      caps->smooth_scaling,
		      caps->sharp_scaling,
		      caps->up_scaling,
		      caps->down_scaling,
		      caps->stall_support,
		      caps->output_flags);

	return true;
}

static u16 intel_sdvo_get_hotplug_support(struct intel_sdvo *intel_sdvo)
{
	struct drm_i915_private *dev_priv = to_i915(intel_sdvo->base.base.dev);
	u16 hotplug;

	if (!I915_HAS_HOTPLUG(dev_priv))
		return 0;

	/*
	 * HW Erratum: SDVO Hotplug is broken on all i945G chips, there's noise
	 * on the line.
	 */
	if (IS_I945G(dev_priv) || IS_I945GM(dev_priv))
		return 0;

	if (!intel_sdvo_get_value(intel_sdvo, SDVO_CMD_GET_HOT_PLUG_SUPPORT,
					&hotplug, sizeof(hotplug)))
		return 0;

	return hotplug;
}

static void intel_sdvo_enable_hotplug(struct intel_encoder *encoder)
{
	struct intel_sdvo *intel_sdvo = to_sdvo(encoder);

	intel_sdvo_write_cmd(intel_sdvo, SDVO_CMD_SET_ACTIVE_HOT_PLUG,
			     &intel_sdvo->hotplug_active, 2);
}

static bool intel_sdvo_hotplug(struct intel_encoder *encoder,
			       struct intel_connector *connector)
{
	intel_sdvo_enable_hotplug(encoder);

	return intel_encoder_hotplug(encoder, connector);
}

static bool
intel_sdvo_multifunc_encoder(struct intel_sdvo *intel_sdvo)
{
	/* Is there more than one type of output? */
	return hweight16(intel_sdvo->caps.output_flags) > 1;
}

static struct edid *
intel_sdvo_get_edid(struct drm_connector *connector)
{
	struct intel_sdvo *sdvo = intel_attached_sdvo(connector);
	return drm_get_edid(connector, &sdvo->ddc);
}

/* Mac mini hack -- use the same DDC as the analog connector */
static struct edid *
intel_sdvo_get_analog_edid(struct drm_connector *connector)
{
	struct drm_i915_private *dev_priv = to_i915(connector->dev);

	return drm_get_edid(connector,
			    intel_gmbus_get_adapter(dev_priv,
						    dev_priv->vbt.crt_ddc_pin));
}

static enum drm_connector_status
intel_sdvo_tmds_sink_detect(struct drm_connector *connector)
{
	struct intel_sdvo *intel_sdvo = intel_attached_sdvo(connector);
	struct intel_sdvo_connector *intel_sdvo_connector =
		to_intel_sdvo_connector(connector);
	enum drm_connector_status status;
	struct edid *edid;

	edid = intel_sdvo_get_edid(connector);

	if (edid == NULL && intel_sdvo_multifunc_encoder(intel_sdvo)) {
		u8 ddc, saved_ddc = intel_sdvo->ddc_bus;

		/*
		 * Don't use the 1 as the argument of DDC bus switch to get
		 * the EDID. It is used for SDVO SPD ROM.
		 */
		for (ddc = intel_sdvo->ddc_bus >> 1; ddc > 1; ddc >>= 1) {
			intel_sdvo->ddc_bus = ddc;
			edid = intel_sdvo_get_edid(connector);
			if (edid)
				break;
		}
		/*
		 * If we found the EDID on the other bus,
		 * assume that is the correct DDC bus.
		 */
		if (edid == NULL)
			intel_sdvo->ddc_bus = saved_ddc;
	}

	/*
	 * When there is no edid and no monitor is connected with VGA
	 * port, try to use the CRT ddc to read the EDID for DVI-connector.
	 */
	if (edid == NULL)
		edid = intel_sdvo_get_analog_edid(connector);

	status = connector_status_unknown;
	if (edid != NULL) {
		/* DDC bus is shared, match EDID to connector type */
		if (edid->input & DRM_EDID_INPUT_DIGITAL) {
			status = connector_status_connected;
			if (intel_sdvo_connector->is_hdmi) {
				intel_sdvo->has_hdmi_monitor = drm_detect_hdmi_monitor(edid);
				intel_sdvo->has_hdmi_audio = drm_detect_monitor_audio(edid);
			}
		} else
			status = connector_status_disconnected;
		kfree(edid);
	}

	return status;
}

static bool
intel_sdvo_connector_matches_edid(struct intel_sdvo_connector *sdvo,
				  struct edid *edid)
{
	bool monitor_is_digital = !!(edid->input & DRM_EDID_INPUT_DIGITAL);
	bool connector_is_digital = !!IS_DIGITAL(sdvo);

	DRM_DEBUG_KMS("connector_is_digital? %d, monitor_is_digital? %d\n",
		      connector_is_digital, monitor_is_digital);
	return connector_is_digital == monitor_is_digital;
}

static enum drm_connector_status
intel_sdvo_detect(struct drm_connector *connector, bool force)
{
	u16 response;
	struct intel_sdvo *intel_sdvo = intel_attached_sdvo(connector);
	struct intel_sdvo_connector *intel_sdvo_connector = to_intel_sdvo_connector(connector);
	enum drm_connector_status ret;

	DRM_DEBUG_KMS("[CONNECTOR:%d:%s]\n",
		      connector->base.id, connector->name);

	if (!intel_sdvo_get_value(intel_sdvo,
				  SDVO_CMD_GET_ATTACHED_DISPLAYS,
				  &response, 2))
		return connector_status_unknown;

	DRM_DEBUG_KMS("SDVO response %d %d [%x]\n",
		      response & 0xff, response >> 8,
		      intel_sdvo_connector->output_flag);

	if (response == 0)
		return connector_status_disconnected;

	intel_sdvo->attached_output = response;

	intel_sdvo->has_hdmi_monitor = false;
	intel_sdvo->has_hdmi_audio = false;

	if ((intel_sdvo_connector->output_flag & response) == 0)
		ret = connector_status_disconnected;
	else if (IS_TMDS(intel_sdvo_connector))
		ret = intel_sdvo_tmds_sink_detect(connector);
	else {
		struct edid *edid;

		/* if we have an edid check it matches the connection */
		edid = intel_sdvo_get_edid(connector);
		if (edid == NULL)
			edid = intel_sdvo_get_analog_edid(connector);
		if (edid != NULL) {
			if (intel_sdvo_connector_matches_edid(intel_sdvo_connector,
							      edid))
				ret = connector_status_connected;
			else
				ret = connector_status_disconnected;

			kfree(edid);
		} else
			ret = connector_status_connected;
	}

	return ret;
}

static void intel_sdvo_get_ddc_modes(struct drm_connector *connector)
{
	struct edid *edid;

	DRM_DEBUG_KMS("[CONNECTOR:%d:%s]\n",
		      connector->base.id, connector->name);

	/* set the bus switch and get the modes */
	edid = intel_sdvo_get_edid(connector);

	/*
	 * Mac mini hack.  On this device, the DVI-I connector shares one DDC
	 * link between analog and digital outputs. So, if the regular SDVO
	 * DDC fails, check to see if the analog output is disconnected, in
	 * which case we'll look there for the digital DDC data.
	 */
	if (edid == NULL)
		edid = intel_sdvo_get_analog_edid(connector);

	if (edid != NULL) {
		if (intel_sdvo_connector_matches_edid(to_intel_sdvo_connector(connector),
						      edid)) {
			drm_connector_update_edid_property(connector, edid);
			drm_add_edid_modes(connector, edid);
		}

		kfree(edid);
	}
}

/*
 * Set of SDVO TV modes.
 * Note!  This is in reply order (see loop in get_tv_modes).
 * XXX: all 60Hz refresh?
 */
static const struct drm_display_mode sdvo_tv_modes[] = {
	{ DRM_MODE("320x200", DRM_MODE_TYPE_DRIVER, 5815, 320, 321, 384,
		   416, 0, 200, 201, 232, 233, 0,
		   DRM_MODE_FLAG_PHSYNC | DRM_MODE_FLAG_PVSYNC) },
	{ DRM_MODE("320x240", DRM_MODE_TYPE_DRIVER, 6814, 320, 321, 384,
		   416, 0, 240, 241, 272, 273, 0,
		   DRM_MODE_FLAG_PHSYNC | DRM_MODE_FLAG_PVSYNC) },
	{ DRM_MODE("400x300", DRM_MODE_TYPE_DRIVER, 9910, 400, 401, 464,
		   496, 0, 300, 301, 332, 333, 0,
		   DRM_MODE_FLAG_PHSYNC | DRM_MODE_FLAG_PVSYNC) },
	{ DRM_MODE("640x350", DRM_MODE_TYPE_DRIVER, 16913, 640, 641, 704,
		   736, 0, 350, 351, 382, 383, 0,
		   DRM_MODE_FLAG_PHSYNC | DRM_MODE_FLAG_PVSYNC) },
	{ DRM_MODE("640x400", DRM_MODE_TYPE_DRIVER, 19121, 640, 641, 704,
		   736, 0, 400, 401, 432, 433, 0,
		   DRM_MODE_FLAG_PHSYNC | DRM_MODE_FLAG_PVSYNC) },
	{ DRM_MODE("640x480", DRM_MODE_TYPE_DRIVER, 22654, 640, 641, 704,
		   736, 0, 480, 481, 512, 513, 0,
		   DRM_MODE_FLAG_PHSYNC | DRM_MODE_FLAG_PVSYNC) },
	{ DRM_MODE("704x480", DRM_MODE_TYPE_DRIVER, 24624, 704, 705, 768,
		   800, 0, 480, 481, 512, 513, 0,
		   DRM_MODE_FLAG_PHSYNC | DRM_MODE_FLAG_PVSYNC) },
	{ DRM_MODE("704x576", DRM_MODE_TYPE_DRIVER, 29232, 704, 705, 768,
		   800, 0, 576, 577, 608, 609, 0,
		   DRM_MODE_FLAG_PHSYNC | DRM_MODE_FLAG_PVSYNC) },
	{ DRM_MODE("720x350", DRM_MODE_TYPE_DRIVER, 18751, 720, 721, 784,
		   816, 0, 350, 351, 382, 383, 0,
		   DRM_MODE_FLAG_PHSYNC | DRM_MODE_FLAG_PVSYNC) },
	{ DRM_MODE("720x400", DRM_MODE_TYPE_DRIVER, 21199, 720, 721, 784,
		   816, 0, 400, 401, 432, 433, 0,
		   DRM_MODE_FLAG_PHSYNC | DRM_MODE_FLAG_PVSYNC) },
	{ DRM_MODE("720x480", DRM_MODE_TYPE_DRIVER, 25116, 720, 721, 784,
		   816, 0, 480, 481, 512, 513, 0,
		   DRM_MODE_FLAG_PHSYNC | DRM_MODE_FLAG_PVSYNC) },
	{ DRM_MODE("720x540", DRM_MODE_TYPE_DRIVER, 28054, 720, 721, 784,
		   816, 0, 540, 541, 572, 573, 0,
		   DRM_MODE_FLAG_PHSYNC | DRM_MODE_FLAG_PVSYNC) },
	{ DRM_MODE("720x576", DRM_MODE_TYPE_DRIVER, 29816, 720, 721, 784,
		   816, 0, 576, 577, 608, 609, 0,
		   DRM_MODE_FLAG_PHSYNC | DRM_MODE_FLAG_PVSYNC) },
	{ DRM_MODE("768x576", DRM_MODE_TYPE_DRIVER, 31570, 768, 769, 832,
		   864, 0, 576, 577, 608, 609, 0,
		   DRM_MODE_FLAG_PHSYNC | DRM_MODE_FLAG_PVSYNC) },
	{ DRM_MODE("800x600", DRM_MODE_TYPE_DRIVER, 34030, 800, 801, 864,
		   896, 0, 600, 601, 632, 633, 0,
		   DRM_MODE_FLAG_PHSYNC | DRM_MODE_FLAG_PVSYNC) },
	{ DRM_MODE("832x624", DRM_MODE_TYPE_DRIVER, 36581, 832, 833, 896,
		   928, 0, 624, 625, 656, 657, 0,
		   DRM_MODE_FLAG_PHSYNC | DRM_MODE_FLAG_PVSYNC) },
	{ DRM_MODE("920x766", DRM_MODE_TYPE_DRIVER, 48707, 920, 921, 984,
		   1016, 0, 766, 767, 798, 799, 0,
		   DRM_MODE_FLAG_PHSYNC | DRM_MODE_FLAG_PVSYNC) },
	{ DRM_MODE("1024x768", DRM_MODE_TYPE_DRIVER, 53827, 1024, 1025, 1088,
		   1120, 0, 768, 769, 800, 801, 0,
		   DRM_MODE_FLAG_PHSYNC | DRM_MODE_FLAG_PVSYNC) },
	{ DRM_MODE("1280x1024", DRM_MODE_TYPE_DRIVER, 87265, 1280, 1281, 1344,
		   1376, 0, 1024, 1025, 1056, 1057, 0,
		   DRM_MODE_FLAG_PHSYNC | DRM_MODE_FLAG_PVSYNC) },
};

static void intel_sdvo_get_tv_modes(struct drm_connector *connector)
{
	struct intel_sdvo *intel_sdvo = intel_attached_sdvo(connector);
	const struct drm_connector_state *conn_state = connector->state;
	struct intel_sdvo_sdtv_resolution_request tv_res;
	u32 reply = 0, format_map = 0;
	int i;

	DRM_DEBUG_KMS("[CONNECTOR:%d:%s]\n",
		      connector->base.id, connector->name);

	/*
	 * Read the list of supported input resolutions for the selected TV
	 * format.
	 */
	format_map = 1 << conn_state->tv.mode;
	memcpy(&tv_res, &format_map,
	       min(sizeof(format_map), sizeof(struct intel_sdvo_sdtv_resolution_request)));

	if (!intel_sdvo_set_target_output(intel_sdvo, intel_sdvo->attached_output))
		return;

	BUILD_BUG_ON(sizeof(tv_res) != 3);
	if (!intel_sdvo_write_cmd(intel_sdvo,
				  SDVO_CMD_GET_SDTV_RESOLUTION_SUPPORT,
				  &tv_res, sizeof(tv_res)))
		return;
	if (!intel_sdvo_read_response(intel_sdvo, &reply, 3))
		return;

	for (i = 0; i < ARRAY_SIZE(sdvo_tv_modes); i++)
		if (reply & (1 << i)) {
			struct drm_display_mode *nmode;
			nmode = drm_mode_duplicate(connector->dev,
						   &sdvo_tv_modes[i]);
			if (nmode)
				drm_mode_probed_add(connector, nmode);
		}
}

static void intel_sdvo_get_lvds_modes(struct drm_connector *connector)
{
	struct intel_sdvo *intel_sdvo = intel_attached_sdvo(connector);
	struct drm_i915_private *dev_priv = to_i915(connector->dev);
	struct drm_display_mode *newmode;

	DRM_DEBUG_KMS("[CONNECTOR:%d:%s]\n",
		      connector->base.id, connector->name);

	/*
	 * Fetch modes from VBT. For SDVO prefer the VBT mode since some
	 * SDVO->LVDS transcoders can't cope with the EDID mode.
	 */
	if (dev_priv->vbt.sdvo_lvds_vbt_mode != NULL) {
		newmode = drm_mode_duplicate(connector->dev,
					     dev_priv->vbt.sdvo_lvds_vbt_mode);
		if (newmode != NULL) {
			/* Guarantee the mode is preferred */
			newmode->type = (DRM_MODE_TYPE_PREFERRED |
					 DRM_MODE_TYPE_DRIVER);
			drm_mode_probed_add(connector, newmode);
		}
	}

	/*
	 * Attempt to get the mode list from DDC.
	 * Assume that the preferred modes are
	 * arranged in priority order.
	 */
	intel_ddc_get_modes(connector, &intel_sdvo->ddc);
}

static int intel_sdvo_get_modes(struct drm_connector *connector)
{
	struct intel_sdvo_connector *intel_sdvo_connector = to_intel_sdvo_connector(connector);

	if (IS_TV(intel_sdvo_connector))
		intel_sdvo_get_tv_modes(connector);
	else if (IS_LVDS(intel_sdvo_connector))
		intel_sdvo_get_lvds_modes(connector);
	else
		intel_sdvo_get_ddc_modes(connector);

	return !list_empty(&connector->probed_modes);
}

static int
intel_sdvo_connector_atomic_get_property(struct drm_connector *connector,
					 const struct drm_connector_state *state,
					 struct drm_property *property,
					 u64 *val)
{
	struct intel_sdvo_connector *intel_sdvo_connector = to_intel_sdvo_connector(connector);
	const struct intel_sdvo_connector_state *sdvo_state = to_intel_sdvo_connector_state((void *)state);

	if (property == intel_sdvo_connector->tv_format) {
		int i;

		for (i = 0; i < intel_sdvo_connector->format_supported_num; i++)
			if (state->tv.mode == intel_sdvo_connector->tv_format_supported[i]) {
				*val = i;

				return 0;
			}

		WARN_ON(1);
		*val = 0;
	} else if (property == intel_sdvo_connector->top ||
		   property == intel_sdvo_connector->bottom)
		*val = intel_sdvo_connector->max_vscan - sdvo_state->tv.overscan_v;
	else if (property == intel_sdvo_connector->left ||
		 property == intel_sdvo_connector->right)
		*val = intel_sdvo_connector->max_hscan - sdvo_state->tv.overscan_h;
	else if (property == intel_sdvo_connector->hpos)
		*val = sdvo_state->tv.hpos;
	else if (property == intel_sdvo_connector->vpos)
		*val = sdvo_state->tv.vpos;
	else if (property == intel_sdvo_connector->saturation)
		*val = state->tv.saturation;
	else if (property == intel_sdvo_connector->contrast)
		*val = state->tv.contrast;
	else if (property == intel_sdvo_connector->hue)
		*val = state->tv.hue;
	else if (property == intel_sdvo_connector->brightness)
		*val = state->tv.brightness;
	else if (property == intel_sdvo_connector->sharpness)
		*val = sdvo_state->tv.sharpness;
	else if (property == intel_sdvo_connector->flicker_filter)
		*val = sdvo_state->tv.flicker_filter;
	else if (property == intel_sdvo_connector->flicker_filter_2d)
		*val = sdvo_state->tv.flicker_filter_2d;
	else if (property == intel_sdvo_connector->flicker_filter_adaptive)
		*val = sdvo_state->tv.flicker_filter_adaptive;
	else if (property == intel_sdvo_connector->tv_chroma_filter)
		*val = sdvo_state->tv.chroma_filter;
	else if (property == intel_sdvo_connector->tv_luma_filter)
		*val = sdvo_state->tv.luma_filter;
	else if (property == intel_sdvo_connector->dot_crawl)
		*val = sdvo_state->tv.dot_crawl;
	else
		return intel_digital_connector_atomic_get_property(connector, state, property, val);

	return 0;
}

static int
intel_sdvo_connector_atomic_set_property(struct drm_connector *connector,
					 struct drm_connector_state *state,
					 struct drm_property *property,
					 u64 val)
{
	struct intel_sdvo_connector *intel_sdvo_connector = to_intel_sdvo_connector(connector);
	struct intel_sdvo_connector_state *sdvo_state = to_intel_sdvo_connector_state(state);

	if (property == intel_sdvo_connector->tv_format) {
		state->tv.mode = intel_sdvo_connector->tv_format_supported[val];

		if (state->crtc) {
			struct drm_crtc_state *crtc_state =
				drm_atomic_get_new_crtc_state(state->state, state->crtc);

			crtc_state->connectors_changed = true;
		}
	} else if (property == intel_sdvo_connector->top ||
		   property == intel_sdvo_connector->bottom)
		/* Cannot set these independent from each other */
		sdvo_state->tv.overscan_v = intel_sdvo_connector->max_vscan - val;
	else if (property == intel_sdvo_connector->left ||
		 property == intel_sdvo_connector->right)
		/* Cannot set these independent from each other */
		sdvo_state->tv.overscan_h = intel_sdvo_connector->max_hscan - val;
	else if (property == intel_sdvo_connector->hpos)
		sdvo_state->tv.hpos = val;
	else if (property == intel_sdvo_connector->vpos)
		sdvo_state->tv.vpos = val;
	else if (property == intel_sdvo_connector->saturation)
		state->tv.saturation = val;
	else if (property == intel_sdvo_connector->contrast)
		state->tv.contrast = val;
	else if (property == intel_sdvo_connector->hue)
		state->tv.hue = val;
	else if (property == intel_sdvo_connector->brightness)
		state->tv.brightness = val;
	else if (property == intel_sdvo_connector->sharpness)
		sdvo_state->tv.sharpness = val;
	else if (property == intel_sdvo_connector->flicker_filter)
		sdvo_state->tv.flicker_filter = val;
	else if (property == intel_sdvo_connector->flicker_filter_2d)
		sdvo_state->tv.flicker_filter_2d = val;
	else if (property == intel_sdvo_connector->flicker_filter_adaptive)
		sdvo_state->tv.flicker_filter_adaptive = val;
	else if (property == intel_sdvo_connector->tv_chroma_filter)
		sdvo_state->tv.chroma_filter = val;
	else if (property == intel_sdvo_connector->tv_luma_filter)
		sdvo_state->tv.luma_filter = val;
	else if (property == intel_sdvo_connector->dot_crawl)
		sdvo_state->tv.dot_crawl = val;
	else
		return intel_digital_connector_atomic_set_property(connector, state, property, val);

	return 0;
}

static int
intel_sdvo_connector_register(struct drm_connector *connector)
{
	struct intel_sdvo *sdvo = intel_attached_sdvo(connector);
	int ret;

	ret = intel_connector_register(connector);
	if (ret)
		return ret;

	return sysfs_create_link(&connector->kdev->kobj,
				 &sdvo->ddc.dev.kobj,
				 sdvo->ddc.dev.kobj.name);
}

static void
intel_sdvo_connector_unregister(struct drm_connector *connector)
{
	struct intel_sdvo *sdvo = intel_attached_sdvo(connector);

	sysfs_remove_link(&connector->kdev->kobj,
			  sdvo->ddc.dev.kobj.name);
	intel_connector_unregister(connector);
}

static struct drm_connector_state *
intel_sdvo_connector_duplicate_state(struct drm_connector *connector)
{
	struct intel_sdvo_connector_state *state;

	state = kmemdup(connector->state, sizeof(*state), GFP_KERNEL);
	if (!state)
		return NULL;

	__drm_atomic_helper_connector_duplicate_state(connector, &state->base.base);
	return &state->base.base;
}

static const struct drm_connector_funcs intel_sdvo_connector_funcs = {
	.detect = intel_sdvo_detect,
	.fill_modes = drm_helper_probe_single_connector_modes,
	.atomic_get_property = intel_sdvo_connector_atomic_get_property,
	.atomic_set_property = intel_sdvo_connector_atomic_set_property,
	.late_register = intel_sdvo_connector_register,
	.early_unregister = intel_sdvo_connector_unregister,
	.destroy = intel_connector_destroy,
	.atomic_destroy_state = drm_atomic_helper_connector_destroy_state,
	.atomic_duplicate_state = intel_sdvo_connector_duplicate_state,
};

static int intel_sdvo_atomic_check(struct drm_connector *conn,
				   struct drm_connector_state *new_conn_state)
{
	struct drm_atomic_state *state = new_conn_state->state;
	struct drm_connector_state *old_conn_state =
		drm_atomic_get_old_connector_state(state, conn);
	struct intel_sdvo_connector_state *old_state =
		to_intel_sdvo_connector_state(old_conn_state);
	struct intel_sdvo_connector_state *new_state =
		to_intel_sdvo_connector_state(new_conn_state);

	if (new_conn_state->crtc &&
	    (memcmp(&old_state->tv, &new_state->tv, sizeof(old_state->tv)) ||
	     memcmp(&old_conn_state->tv, &new_conn_state->tv, sizeof(old_conn_state->tv)))) {
		struct drm_crtc_state *crtc_state =
			drm_atomic_get_new_crtc_state(new_conn_state->state,
						      new_conn_state->crtc);

		crtc_state->connectors_changed = true;
	}

	return intel_digital_connector_atomic_check(conn, new_conn_state);
}

static const struct drm_connector_helper_funcs intel_sdvo_connector_helper_funcs = {
	.get_modes = intel_sdvo_get_modes,
	.mode_valid = intel_sdvo_mode_valid,
	.atomic_check = intel_sdvo_atomic_check,
};

static void intel_sdvo_enc_destroy(struct drm_encoder *encoder)
{
	struct intel_sdvo *intel_sdvo = to_sdvo(to_intel_encoder(encoder));

	i2c_del_adapter(&intel_sdvo->ddc);
	intel_encoder_destroy(encoder);
}

static const struct drm_encoder_funcs intel_sdvo_enc_funcs = {
	.destroy = intel_sdvo_enc_destroy,
};

static void
intel_sdvo_guess_ddc_bus(struct intel_sdvo *sdvo)
{
	u16 mask = 0;
	unsigned int num_bits;

	/*
	 * Make a mask of outputs less than or equal to our own priority in the
	 * list.
	 */
	switch (sdvo->controlled_output) {
	case SDVO_OUTPUT_LVDS1:
		mask |= SDVO_OUTPUT_LVDS1;
		/* fall through */
	case SDVO_OUTPUT_LVDS0:
		mask |= SDVO_OUTPUT_LVDS0;
		/* fall through */
	case SDVO_OUTPUT_TMDS1:
		mask |= SDVO_OUTPUT_TMDS1;
		/* fall through */
	case SDVO_OUTPUT_TMDS0:
		mask |= SDVO_OUTPUT_TMDS0;
		/* fall through */
	case SDVO_OUTPUT_RGB1:
		mask |= SDVO_OUTPUT_RGB1;
		/* fall through */
	case SDVO_OUTPUT_RGB0:
		mask |= SDVO_OUTPUT_RGB0;
		break;
	}

	/* Count bits to find what number we are in the priority list. */
	mask &= sdvo->caps.output_flags;
	num_bits = hweight16(mask);
	/* If more than 3 outputs, default to DDC bus 3 for now. */
	if (num_bits > 3)
		num_bits = 3;

	/* Corresponds to SDVO_CONTROL_BUS_DDCx */
	sdvo->ddc_bus = 1 << num_bits;
}

/*
 * Choose the appropriate DDC bus for control bus switch command for this
 * SDVO output based on the controlled output.
 *
 * DDC bus number assignment is in a priority order of RGB outputs, then TMDS
 * outputs, then LVDS outputs.
 */
static void
intel_sdvo_select_ddc_bus(struct drm_i915_private *dev_priv,
			  struct intel_sdvo *sdvo)
{
	struct sdvo_device_mapping *mapping;

	if (sdvo->port == PORT_B)
		mapping = &dev_priv->vbt.sdvo_mappings[0];
	else
		mapping = &dev_priv->vbt.sdvo_mappings[1];

	if (mapping->initialized)
		sdvo->ddc_bus = 1 << ((mapping->ddc_pin & 0xf0) >> 4);
	else
		intel_sdvo_guess_ddc_bus(sdvo);
}

static void
intel_sdvo_select_i2c_bus(struct drm_i915_private *dev_priv,
			  struct intel_sdvo *sdvo)
{
	struct sdvo_device_mapping *mapping;
	u8 pin;

	if (sdvo->port == PORT_B)
		mapping = &dev_priv->vbt.sdvo_mappings[0];
	else
		mapping = &dev_priv->vbt.sdvo_mappings[1];

	if (mapping->initialized &&
	    intel_gmbus_is_valid_pin(dev_priv, mapping->i2c_pin))
		pin = mapping->i2c_pin;
	else
		pin = GMBUS_PIN_DPB;

	sdvo->i2c = intel_gmbus_get_adapter(dev_priv, pin);

	/*
	 * With gmbus we should be able to drive sdvo i2c at 2MHz, but somehow
	 * our code totally fails once we start using gmbus. Hence fall back to
	 * bit banging for now.
	 */
	intel_gmbus_force_bit(sdvo->i2c, true);
}

/* undo any changes intel_sdvo_select_i2c_bus() did to sdvo->i2c */
static void
intel_sdvo_unselect_i2c_bus(struct intel_sdvo *sdvo)
{
	intel_gmbus_force_bit(sdvo->i2c, false);
}

static bool
intel_sdvo_is_hdmi_connector(struct intel_sdvo *intel_sdvo, int device)
{
	return intel_sdvo_check_supp_encode(intel_sdvo);
}

static u8
intel_sdvo_get_slave_addr(struct drm_i915_private *dev_priv,
			  struct intel_sdvo *sdvo)
{
	struct sdvo_device_mapping *my_mapping, *other_mapping;

	if (sdvo->port == PORT_B) {
		my_mapping = &dev_priv->vbt.sdvo_mappings[0];
		other_mapping = &dev_priv->vbt.sdvo_mappings[1];
	} else {
		my_mapping = &dev_priv->vbt.sdvo_mappings[1];
		other_mapping = &dev_priv->vbt.sdvo_mappings[0];
	}

	/* If the BIOS described our SDVO device, take advantage of it. */
	if (my_mapping->slave_addr)
		return my_mapping->slave_addr;

	/*
	 * If the BIOS only described a different SDVO device, use the
	 * address that it isn't using.
	 */
	if (other_mapping->slave_addr) {
		if (other_mapping->slave_addr == 0x70)
			return 0x72;
		else
			return 0x70;
	}

	/*
	 * No SDVO device info is found for another DVO port,
	 * so use mapping assumption we had before BIOS parsing.
	 */
	if (sdvo->port == PORT_B)
		return 0x70;
	else
		return 0x72;
}

static int
intel_sdvo_connector_init(struct intel_sdvo_connector *connector,
			  struct intel_sdvo *encoder)
{
	struct drm_connector *drm_connector;
	int ret;

	drm_connector = &connector->base.base;
	ret = drm_connector_init(encoder->base.base.dev,
			   drm_connector,
			   &intel_sdvo_connector_funcs,
			   connector->base.base.connector_type);
	if (ret < 0)
		return ret;

	drm_connector_helper_add(drm_connector,
				 &intel_sdvo_connector_helper_funcs);

	connector->base.base.interlace_allowed = 1;
	connector->base.base.doublescan_allowed = 0;
	connector->base.base.display_info.subpixel_order = SubPixelHorizontalRGB;
	connector->base.get_hw_state = intel_sdvo_connector_get_hw_state;

	intel_connector_attach_encoder(&connector->base, &encoder->base);

	return 0;
}

static void
intel_sdvo_add_hdmi_properties(struct intel_sdvo *intel_sdvo,
			       struct intel_sdvo_connector *connector)
{
	struct drm_i915_private *dev_priv = to_i915(connector->base.base.dev);

	intel_attach_force_audio_property(&connector->base.base);
	if (INTEL_GEN(dev_priv) >= 4 && IS_MOBILE(dev_priv)) {
		intel_attach_broadcast_rgb_property(&connector->base.base);
	}
	intel_attach_aspect_ratio_property(&connector->base.base);
	connector->base.base.state->picture_aspect_ratio = HDMI_PICTURE_ASPECT_NONE;
}

static struct intel_sdvo_connector *intel_sdvo_connector_alloc(void)
{
	struct intel_sdvo_connector *sdvo_connector;
	struct intel_sdvo_connector_state *conn_state;

	sdvo_connector = kzalloc(sizeof(*sdvo_connector), GFP_KERNEL);
	if (!sdvo_connector)
		return NULL;

	conn_state = kzalloc(sizeof(*conn_state), GFP_KERNEL);
	if (!conn_state) {
		kfree(sdvo_connector);
		return NULL;
	}

	__drm_atomic_helper_connector_reset(&sdvo_connector->base.base,
					    &conn_state->base.base);

	return sdvo_connector;
}

static bool
intel_sdvo_dvi_init(struct intel_sdvo *intel_sdvo, int device)
{
	struct drm_encoder *encoder = &intel_sdvo->base.base;
	struct drm_connector *connector;
	struct intel_encoder *intel_encoder = to_intel_encoder(encoder);
	struct intel_connector *intel_connector;
	struct intel_sdvo_connector *intel_sdvo_connector;

	DRM_DEBUG_KMS("initialising DVI device %d\n", device);

	intel_sdvo_connector = intel_sdvo_connector_alloc();
	if (!intel_sdvo_connector)
		return false;

	if (device == 0) {
		intel_sdvo->controlled_output |= SDVO_OUTPUT_TMDS0;
		intel_sdvo_connector->output_flag = SDVO_OUTPUT_TMDS0;
	} else if (device == 1) {
		intel_sdvo->controlled_output |= SDVO_OUTPUT_TMDS1;
		intel_sdvo_connector->output_flag = SDVO_OUTPUT_TMDS1;
	}

	intel_connector = &intel_sdvo_connector->base;
	connector = &intel_connector->base;
	if (intel_sdvo_get_hotplug_support(intel_sdvo) &
		intel_sdvo_connector->output_flag) {
		intel_sdvo->hotplug_active |= intel_sdvo_connector->output_flag;
		/*
		 * Some SDVO devices have one-shot hotplug interrupts.
		 * Ensure that they get re-enabled when an interrupt happens.
		 */
		intel_encoder->hotplug = intel_sdvo_hotplug;
		intel_sdvo_enable_hotplug(intel_encoder);
	} else {
		intel_connector->polled = DRM_CONNECTOR_POLL_CONNECT | DRM_CONNECTOR_POLL_DISCONNECT;
	}
	encoder->encoder_type = DRM_MODE_ENCODER_TMDS;
	connector->connector_type = DRM_MODE_CONNECTOR_DVID;

	if (intel_sdvo_is_hdmi_connector(intel_sdvo, device)) {
		connector->connector_type = DRM_MODE_CONNECTOR_HDMIA;
		intel_sdvo_connector->is_hdmi = true;
	}

	if (intel_sdvo_connector_init(intel_sdvo_connector, intel_sdvo) < 0) {
		kfree(intel_sdvo_connector);
		return false;
	}

	if (intel_sdvo_connector->is_hdmi)
		intel_sdvo_add_hdmi_properties(intel_sdvo, intel_sdvo_connector);

	return true;
}

static bool
intel_sdvo_tv_init(struct intel_sdvo *intel_sdvo, int type)
{
	struct drm_encoder *encoder = &intel_sdvo->base.base;
	struct drm_connector *connector;
	struct intel_connector *intel_connector;
	struct intel_sdvo_connector *intel_sdvo_connector;

	DRM_DEBUG_KMS("initialising TV type %d\n", type);

	intel_sdvo_connector = intel_sdvo_connector_alloc();
	if (!intel_sdvo_connector)
		return false;

	intel_connector = &intel_sdvo_connector->base;
	connector = &intel_connector->base;
	encoder->encoder_type = DRM_MODE_ENCODER_TVDAC;
	connector->connector_type = DRM_MODE_CONNECTOR_SVIDEO;

	intel_sdvo->controlled_output |= type;
	intel_sdvo_connector->output_flag = type;

	if (intel_sdvo_connector_init(intel_sdvo_connector, intel_sdvo) < 0) {
		kfree(intel_sdvo_connector);
		return false;
	}

	if (!intel_sdvo_tv_create_property(intel_sdvo, intel_sdvo_connector, type))
		goto err;

	if (!intel_sdvo_create_enhance_property(intel_sdvo, intel_sdvo_connector))
		goto err;

	return true;

err:
	intel_connector_destroy(connector);
	return false;
}

static bool
intel_sdvo_analog_init(struct intel_sdvo *intel_sdvo, int device)
{
	struct drm_encoder *encoder = &intel_sdvo->base.base;
	struct drm_connector *connector;
	struct intel_connector *intel_connector;
	struct intel_sdvo_connector *intel_sdvo_connector;

	DRM_DEBUG_KMS("initialising analog device %d\n", device);

	intel_sdvo_connector = intel_sdvo_connector_alloc();
	if (!intel_sdvo_connector)
		return false;

	intel_connector = &intel_sdvo_connector->base;
	connector = &intel_connector->base;
	intel_connector->polled = DRM_CONNECTOR_POLL_CONNECT;
	encoder->encoder_type = DRM_MODE_ENCODER_DAC;
	connector->connector_type = DRM_MODE_CONNECTOR_VGA;

	if (device == 0) {
		intel_sdvo->controlled_output |= SDVO_OUTPUT_RGB0;
		intel_sdvo_connector->output_flag = SDVO_OUTPUT_RGB0;
	} else if (device == 1) {
		intel_sdvo->controlled_output |= SDVO_OUTPUT_RGB1;
		intel_sdvo_connector->output_flag = SDVO_OUTPUT_RGB1;
	}

	if (intel_sdvo_connector_init(intel_sdvo_connector, intel_sdvo) < 0) {
		kfree(intel_sdvo_connector);
		return false;
	}

	return true;
}

static bool
intel_sdvo_lvds_init(struct intel_sdvo *intel_sdvo, int device)
{
	struct drm_encoder *encoder = &intel_sdvo->base.base;
	struct drm_connector *connector;
	struct intel_connector *intel_connector;
	struct intel_sdvo_connector *intel_sdvo_connector;
	struct drm_display_mode *mode;

	DRM_DEBUG_KMS("initialising LVDS device %d\n", device);

	intel_sdvo_connector = intel_sdvo_connector_alloc();
	if (!intel_sdvo_connector)
		return false;

	intel_connector = &intel_sdvo_connector->base;
	connector = &intel_connector->base;
	encoder->encoder_type = DRM_MODE_ENCODER_LVDS;
	connector->connector_type = DRM_MODE_CONNECTOR_LVDS;

	if (device == 0) {
		intel_sdvo->controlled_output |= SDVO_OUTPUT_LVDS0;
		intel_sdvo_connector->output_flag = SDVO_OUTPUT_LVDS0;
	} else if (device == 1) {
		intel_sdvo->controlled_output |= SDVO_OUTPUT_LVDS1;
		intel_sdvo_connector->output_flag = SDVO_OUTPUT_LVDS1;
	}

	if (intel_sdvo_connector_init(intel_sdvo_connector, intel_sdvo) < 0) {
		kfree(intel_sdvo_connector);
		return false;
	}

	if (!intel_sdvo_create_enhance_property(intel_sdvo, intel_sdvo_connector))
		goto err;

	intel_sdvo_get_lvds_modes(connector);

	list_for_each_entry(mode, &connector->probed_modes, head) {
		if (mode->type & DRM_MODE_TYPE_PREFERRED) {
			struct drm_display_mode *fixed_mode =
				drm_mode_duplicate(connector->dev, mode);

			intel_panel_init(&intel_connector->panel,
					 fixed_mode, NULL);
			break;
		}
	}

	if (!intel_connector->panel.fixed_mode)
		goto err;

	return true;

err:
	intel_connector_destroy(connector);
	return false;
}

static bool
intel_sdvo_output_setup(struct intel_sdvo *intel_sdvo, u16 flags)
{
	/* SDVO requires XXX1 function may not exist unless it has XXX0 function.*/

	if (flags & SDVO_OUTPUT_TMDS0)
		if (!intel_sdvo_dvi_init(intel_sdvo, 0))
			return false;

	if ((flags & SDVO_TMDS_MASK) == SDVO_TMDS_MASK)
		if (!intel_sdvo_dvi_init(intel_sdvo, 1))
			return false;

	/* TV has no XXX1 function block */
	if (flags & SDVO_OUTPUT_SVID0)
		if (!intel_sdvo_tv_init(intel_sdvo, SDVO_OUTPUT_SVID0))
			return false;

	if (flags & SDVO_OUTPUT_CVBS0)
		if (!intel_sdvo_tv_init(intel_sdvo, SDVO_OUTPUT_CVBS0))
			return false;

	if (flags & SDVO_OUTPUT_YPRPB0)
		if (!intel_sdvo_tv_init(intel_sdvo, SDVO_OUTPUT_YPRPB0))
			return false;

	if (flags & SDVO_OUTPUT_RGB0)
		if (!intel_sdvo_analog_init(intel_sdvo, 0))
			return false;

	if ((flags & SDVO_RGB_MASK) == SDVO_RGB_MASK)
		if (!intel_sdvo_analog_init(intel_sdvo, 1))
			return false;

	if (flags & SDVO_OUTPUT_LVDS0)
		if (!intel_sdvo_lvds_init(intel_sdvo, 0))
			return false;

	if ((flags & SDVO_LVDS_MASK) == SDVO_LVDS_MASK)
		if (!intel_sdvo_lvds_init(intel_sdvo, 1))
			return false;

	if ((flags & SDVO_OUTPUT_MASK) == 0) {
		unsigned char bytes[2];

		intel_sdvo->controlled_output = 0;
		memcpy(bytes, &intel_sdvo->caps.output_flags, 2);
		DRM_DEBUG_KMS("%s: Unknown SDVO output type (0x%02x%02x)\n",
			      SDVO_NAME(intel_sdvo),
			      bytes[0], bytes[1]);
		return false;
	}
	intel_sdvo->base.crtc_mask = (1 << 0) | (1 << 1) | (1 << 2);

	return true;
}

static void intel_sdvo_output_cleanup(struct intel_sdvo *intel_sdvo)
{
	struct drm_device *dev = intel_sdvo->base.base.dev;
	struct drm_connector *connector, *tmp;

	list_for_each_entry_safe(connector, tmp,
				 &dev->mode_config.connector_list, head) {
		if (intel_attached_encoder(connector) == &intel_sdvo->base) {
			drm_connector_unregister(connector);
			intel_connector_destroy(connector);
		}
	}
}

static bool intel_sdvo_tv_create_property(struct intel_sdvo *intel_sdvo,
					  struct intel_sdvo_connector *intel_sdvo_connector,
					  int type)
{
	struct drm_device *dev = intel_sdvo->base.base.dev;
	struct intel_sdvo_tv_format format;
	u32 format_map, i;

	if (!intel_sdvo_set_target_output(intel_sdvo, type))
		return false;

	BUILD_BUG_ON(sizeof(format) != 6);
	if (!intel_sdvo_get_value(intel_sdvo,
				  SDVO_CMD_GET_SUPPORTED_TV_FORMATS,
				  &format, sizeof(format)))
		return false;

	memcpy(&format_map, &format, min(sizeof(format_map), sizeof(format)));

	if (format_map == 0)
		return false;

	intel_sdvo_connector->format_supported_num = 0;
	for (i = 0 ; i < TV_FORMAT_NUM; i++)
		if (format_map & (1 << i))
			intel_sdvo_connector->tv_format_supported[intel_sdvo_connector->format_supported_num++] = i;


	intel_sdvo_connector->tv_format =
			drm_property_create(dev, DRM_MODE_PROP_ENUM,
					    "mode", intel_sdvo_connector->format_supported_num);
	if (!intel_sdvo_connector->tv_format)
		return false;

	for (i = 0; i < intel_sdvo_connector->format_supported_num; i++)
		drm_property_add_enum(intel_sdvo_connector->tv_format, i,
				      tv_format_names[intel_sdvo_connector->tv_format_supported[i]]);

	intel_sdvo_connector->base.base.state->tv.mode = intel_sdvo_connector->tv_format_supported[0];
	drm_object_attach_property(&intel_sdvo_connector->base.base.base,
				   intel_sdvo_connector->tv_format, 0);
	return true;

}

#define _ENHANCEMENT(state_assignment, name, NAME) do { \
	if (enhancements.name) { \
		if (!intel_sdvo_get_value(intel_sdvo, SDVO_CMD_GET_MAX_##NAME, &data_value, 4) || \
		    !intel_sdvo_get_value(intel_sdvo, SDVO_CMD_GET_##NAME, &response, 2)) \
			return false; \
		intel_sdvo_connector->name = \
			drm_property_create_range(dev, 0, #name, 0, data_value[0]); \
		if (!intel_sdvo_connector->name) return false; \
		state_assignment = response; \
		drm_object_attach_property(&connector->base, \
					   intel_sdvo_connector->name, 0); \
		DRM_DEBUG_KMS(#name ": max %d, default %d, current %d\n", \
			      data_value[0], data_value[1], response); \
	} \
} while (0)

#define ENHANCEMENT(state, name, NAME) _ENHANCEMENT((state)->name, name, NAME)

static bool
intel_sdvo_create_enhance_property_tv(struct intel_sdvo *intel_sdvo,
				      struct intel_sdvo_connector *intel_sdvo_connector,
				      struct intel_sdvo_enhancements_reply enhancements)
{
	struct drm_device *dev = intel_sdvo->base.base.dev;
	struct drm_connector *connector = &intel_sdvo_connector->base.base;
	struct drm_connector_state *conn_state = connector->state;
	struct intel_sdvo_connector_state *sdvo_state =
		to_intel_sdvo_connector_state(conn_state);
	u16 response, data_value[2];

	/* when horizontal overscan is supported, Add the left/right property */
	if (enhancements.overscan_h) {
		if (!intel_sdvo_get_value(intel_sdvo,
					  SDVO_CMD_GET_MAX_OVERSCAN_H,
					  &data_value, 4))
			return false;

		if (!intel_sdvo_get_value(intel_sdvo,
					  SDVO_CMD_GET_OVERSCAN_H,
					  &response, 2))
			return false;

		sdvo_state->tv.overscan_h = response;

		intel_sdvo_connector->max_hscan = data_value[0];
		intel_sdvo_connector->left =
			drm_property_create_range(dev, 0, "left_margin", 0, data_value[0]);
		if (!intel_sdvo_connector->left)
			return false;

		drm_object_attach_property(&connector->base,
					   intel_sdvo_connector->left, 0);

		intel_sdvo_connector->right =
			drm_property_create_range(dev, 0, "right_margin", 0, data_value[0]);
		if (!intel_sdvo_connector->right)
			return false;

		drm_object_attach_property(&connector->base,
					      intel_sdvo_connector->right, 0);
		DRM_DEBUG_KMS("h_overscan: max %d, "
			      "default %d, current %d\n",
			      data_value[0], data_value[1], response);
	}

	if (enhancements.overscan_v) {
		if (!intel_sdvo_get_value(intel_sdvo,
					  SDVO_CMD_GET_MAX_OVERSCAN_V,
					  &data_value, 4))
			return false;

		if (!intel_sdvo_get_value(intel_sdvo,
					  SDVO_CMD_GET_OVERSCAN_V,
					  &response, 2))
			return false;

		sdvo_state->tv.overscan_v = response;

		intel_sdvo_connector->max_vscan = data_value[0];
		intel_sdvo_connector->top =
			drm_property_create_range(dev, 0,
					    "top_margin", 0, data_value[0]);
		if (!intel_sdvo_connector->top)
			return false;

		drm_object_attach_property(&connector->base,
					   intel_sdvo_connector->top, 0);

		intel_sdvo_connector->bottom =
			drm_property_create_range(dev, 0,
					    "bottom_margin", 0, data_value[0]);
		if (!intel_sdvo_connector->bottom)
			return false;

		drm_object_attach_property(&connector->base,
					      intel_sdvo_connector->bottom, 0);
		DRM_DEBUG_KMS("v_overscan: max %d, "
			      "default %d, current %d\n",
			      data_value[0], data_value[1], response);
	}

	ENHANCEMENT(&sdvo_state->tv, hpos, HPOS);
	ENHANCEMENT(&sdvo_state->tv, vpos, VPOS);
	ENHANCEMENT(&conn_state->tv, saturation, SATURATION);
	ENHANCEMENT(&conn_state->tv, contrast, CONTRAST);
	ENHANCEMENT(&conn_state->tv, hue, HUE);
	ENHANCEMENT(&conn_state->tv, brightness, BRIGHTNESS);
	ENHANCEMENT(&sdvo_state->tv, sharpness, SHARPNESS);
	ENHANCEMENT(&sdvo_state->tv, flicker_filter, FLICKER_FILTER);
	ENHANCEMENT(&sdvo_state->tv, flicker_filter_adaptive, FLICKER_FILTER_ADAPTIVE);
	ENHANCEMENT(&sdvo_state->tv, flicker_filter_2d, FLICKER_FILTER_2D);
	_ENHANCEMENT(sdvo_state->tv.chroma_filter, tv_chroma_filter, TV_CHROMA_FILTER);
	_ENHANCEMENT(sdvo_state->tv.luma_filter, tv_luma_filter, TV_LUMA_FILTER);

	if (enhancements.dot_crawl) {
		if (!intel_sdvo_get_value(intel_sdvo, SDVO_CMD_GET_DOT_CRAWL, &response, 2))
			return false;

		sdvo_state->tv.dot_crawl = response & 0x1;
		intel_sdvo_connector->dot_crawl =
			drm_property_create_range(dev, 0, "dot_crawl", 0, 1);
		if (!intel_sdvo_connector->dot_crawl)
			return false;

		drm_object_attach_property(&connector->base,
					   intel_sdvo_connector->dot_crawl, 0);
		DRM_DEBUG_KMS("dot crawl: current %d\n", response);
	}

	return true;
}

static bool
intel_sdvo_create_enhance_property_lvds(struct intel_sdvo *intel_sdvo,
					struct intel_sdvo_connector *intel_sdvo_connector,
					struct intel_sdvo_enhancements_reply enhancements)
{
	struct drm_device *dev = intel_sdvo->base.base.dev;
	struct drm_connector *connector = &intel_sdvo_connector->base.base;
	u16 response, data_value[2];

	ENHANCEMENT(&connector->state->tv, brightness, BRIGHTNESS);

	return true;
}
#undef ENHANCEMENT
#undef _ENHANCEMENT

static bool intel_sdvo_create_enhance_property(struct intel_sdvo *intel_sdvo,
					       struct intel_sdvo_connector *intel_sdvo_connector)
{
	union {
		struct intel_sdvo_enhancements_reply reply;
		u16 response;
	} enhancements;

	BUILD_BUG_ON(sizeof(enhancements) != 2);

	if (!intel_sdvo_get_value(intel_sdvo,
				  SDVO_CMD_GET_SUPPORTED_ENHANCEMENTS,
				  &enhancements, sizeof(enhancements)) ||
	    enhancements.response == 0) {
		DRM_DEBUG_KMS("No enhancement is supported\n");
		return true;
	}

	if (IS_TV(intel_sdvo_connector))
		return intel_sdvo_create_enhance_property_tv(intel_sdvo, intel_sdvo_connector, enhancements.reply);
	else if (IS_LVDS(intel_sdvo_connector))
		return intel_sdvo_create_enhance_property_lvds(intel_sdvo, intel_sdvo_connector, enhancements.reply);
	else
		return true;
}

static int intel_sdvo_ddc_proxy_xfer(struct i2c_adapter *adapter,
				     struct i2c_msg *msgs,
				     int num)
{
	struct intel_sdvo *sdvo = adapter->algo_data;

	if (!__intel_sdvo_set_control_bus_switch(sdvo, sdvo->ddc_bus))
		return -EIO;

	return sdvo->i2c->algo->master_xfer(sdvo->i2c, msgs, num);
}

static u32 intel_sdvo_ddc_proxy_func(struct i2c_adapter *adapter)
{
	struct intel_sdvo *sdvo = adapter->algo_data;
	return sdvo->i2c->algo->functionality(sdvo->i2c);
}

static const struct i2c_algorithm intel_sdvo_ddc_proxy = {
	.master_xfer	= intel_sdvo_ddc_proxy_xfer,
	.functionality	= intel_sdvo_ddc_proxy_func
};

static void proxy_lock_bus(struct i2c_adapter *adapter,
			   unsigned int flags)
{
	struct intel_sdvo *sdvo = adapter->algo_data;
	sdvo->i2c->lock_ops->lock_bus(sdvo->i2c, flags);
}

static int proxy_trylock_bus(struct i2c_adapter *adapter,
			     unsigned int flags)
{
	struct intel_sdvo *sdvo = adapter->algo_data;
	return sdvo->i2c->lock_ops->trylock_bus(sdvo->i2c, flags);
}

static void proxy_unlock_bus(struct i2c_adapter *adapter,
			     unsigned int flags)
{
	struct intel_sdvo *sdvo = adapter->algo_data;
	sdvo->i2c->lock_ops->unlock_bus(sdvo->i2c, flags);
}

static const struct i2c_lock_operations proxy_lock_ops = {
	.lock_bus =    proxy_lock_bus,
	.trylock_bus = proxy_trylock_bus,
	.unlock_bus =  proxy_unlock_bus,
};

static bool
intel_sdvo_init_ddc_proxy(struct intel_sdvo *sdvo,
			  struct drm_i915_private *dev_priv)
{
	struct pci_dev *pdev = dev_priv->drm.pdev;

	sdvo->ddc.owner = THIS_MODULE;
	sdvo->ddc.class = I2C_CLASS_DDC;
	snprintf(sdvo->ddc.name, I2C_NAME_SIZE, "SDVO DDC proxy");
	sdvo->ddc.dev.parent = &pdev->dev;
	sdvo->ddc.algo_data = sdvo;
	sdvo->ddc.algo = &intel_sdvo_ddc_proxy;
	sdvo->ddc.lock_ops = &proxy_lock_ops;

	return i2c_add_adapter(&sdvo->ddc) == 0;
}

static void assert_sdvo_port_valid(const struct drm_i915_private *dev_priv,
				   enum port port)
{
	if (HAS_PCH_SPLIT(dev_priv))
		WARN_ON(port != PORT_B);
	else
		WARN_ON(port != PORT_B && port != PORT_C);
}

bool intel_sdvo_init(struct drm_i915_private *dev_priv,
		     i915_reg_t sdvo_reg, enum port port)
{
	struct intel_encoder *intel_encoder;
	struct intel_sdvo *intel_sdvo;
	int i;

	assert_sdvo_port_valid(dev_priv, port);

	intel_sdvo = kzalloc(sizeof(*intel_sdvo), GFP_KERNEL);
	if (!intel_sdvo)
		return false;

	intel_sdvo->sdvo_reg = sdvo_reg;
	intel_sdvo->port = port;
	intel_sdvo->slave_addr =
		intel_sdvo_get_slave_addr(dev_priv, intel_sdvo) >> 1;
	intel_sdvo_select_i2c_bus(dev_priv, intel_sdvo);
	if (!intel_sdvo_init_ddc_proxy(intel_sdvo, dev_priv))
		goto err_i2c_bus;

	/* encoder type will be decided later */
	intel_encoder = &intel_sdvo->base;
	intel_encoder->type = INTEL_OUTPUT_SDVO;
	intel_encoder->power_domain = POWER_DOMAIN_PORT_OTHER;
	intel_encoder->port = port;
	drm_encoder_init(&dev_priv->drm, &intel_encoder->base,
			 &intel_sdvo_enc_funcs, 0,
			 "SDVO %c", port_name(port));

	/* Read the regs to test if we can talk to the device */
	for (i = 0; i < 0x40; i++) {
		u8 byte;

		if (!intel_sdvo_read_byte(intel_sdvo, i, &byte)) {
			DRM_DEBUG_KMS("No SDVO device found on %s\n",
				      SDVO_NAME(intel_sdvo));
			goto err;
		}
	}

	intel_encoder->compute_config = intel_sdvo_compute_config;
	if (HAS_PCH_SPLIT(dev_priv)) {
		intel_encoder->disable = pch_disable_sdvo;
		intel_encoder->post_disable = pch_post_disable_sdvo;
	} else {
		intel_encoder->disable = intel_disable_sdvo;
	}
	intel_encoder->pre_enable = intel_sdvo_pre_enable;
	intel_encoder->enable = intel_enable_sdvo;
	intel_encoder->get_hw_state = intel_sdvo_get_hw_state;
	intel_encoder->get_config = intel_sdvo_get_config;

	/* In default case sdvo lvds is false */
	if (!intel_sdvo_get_capabilities(intel_sdvo, &intel_sdvo->caps))
		goto err;

	if (intel_sdvo_output_setup(intel_sdvo,
				    intel_sdvo->caps.output_flags) != true) {
		DRM_DEBUG_KMS("SDVO output failed to setup on %s\n",
			      SDVO_NAME(intel_sdvo));
		/* Output_setup can leave behind connectors! */
		goto err_output;
	}

	/*
	 * Only enable the hotplug irq if we need it, to work around noisy
	 * hotplug lines.
	 */
	if (intel_sdvo->hotplug_active) {
		if (intel_sdvo->port == PORT_B)
			intel_encoder->hpd_pin = HPD_SDVO_B;
		else
			intel_encoder->hpd_pin = HPD_SDVO_C;
	}

	/*
	 * Cloning SDVO with anything is often impossible, since the SDVO
	 * encoder can request a special input timing mode. And even if that's
	 * not the case we have evidence that cloning a plain unscaled mode with
	 * VGA doesn't really work. Furthermore the cloning flags are way too
	 * simplistic anyway to express such constraints, so just give up on
	 * cloning for SDVO encoders.
	 */
	intel_sdvo->base.cloneable = 0;

	intel_sdvo_select_ddc_bus(dev_priv, intel_sdvo);

	/* Set the input timing to the screen. Assume always input 0. */
	if (!intel_sdvo_set_target_input(intel_sdvo))
		goto err_output;

	if (!intel_sdvo_get_input_pixel_clock_range(intel_sdvo,
						    &intel_sdvo->pixel_clock_min,
						    &intel_sdvo->pixel_clock_max))
		goto err_output;

	DRM_DEBUG_KMS("%s device VID/DID: %02X:%02X.%02X, "
			"clock range %dMHz - %dMHz, "
			"input 1: %c, input 2: %c, "
			"output 1: %c, output 2: %c\n",
			SDVO_NAME(intel_sdvo),
			intel_sdvo->caps.vendor_id, intel_sdvo->caps.device_id,
			intel_sdvo->caps.device_rev_id,
			intel_sdvo->pixel_clock_min / 1000,
			intel_sdvo->pixel_clock_max / 1000,
			(intel_sdvo->caps.sdvo_inputs_mask & 0x1) ? 'Y' : 'N',
			(intel_sdvo->caps.sdvo_inputs_mask & 0x2) ? 'Y' : 'N',
			/* check currently supported outputs */
			intel_sdvo->caps.output_flags &
			(SDVO_OUTPUT_TMDS0 | SDVO_OUTPUT_RGB0) ? 'Y' : 'N',
			intel_sdvo->caps.output_flags &
			(SDVO_OUTPUT_TMDS1 | SDVO_OUTPUT_RGB1) ? 'Y' : 'N');
	return true;

err_output:
	intel_sdvo_output_cleanup(intel_sdvo);

err:
	drm_encoder_cleanup(&intel_encoder->base);
	i2c_del_adapter(&intel_sdvo->ddc);
err_i2c_bus:
	intel_sdvo_unselect_i2c_bus(intel_sdvo);
	kfree(intel_sdvo);

	return false;
}<|MERGE_RESOLUTION|>--- conflicted
+++ resolved
@@ -28,12 +28,9 @@
 
 #include <linux/delay.h>
 #include <linux/export.h>
-<<<<<<< HEAD
-=======
 #include <linux/i2c.h>
 #include <linux/slab.h>
 
->>>>>>> 0ecfebd2
 #include <drm/drm_atomic_helper.h>
 #include <drm/drm_crtc.h>
 #include <drm/drm_edid.h>
@@ -995,16 +992,6 @@
 				    &tx_rate, 1);
 }
 
-<<<<<<< HEAD
-static bool intel_sdvo_set_avi_infoframe(struct intel_sdvo *intel_sdvo,
-					 const struct intel_crtc_state *pipe_config,
-					 const struct drm_connector_state *conn_state)
-{
-	const struct drm_display_mode *adjusted_mode =
-		&pipe_config->base.adjusted_mode;
-	u8 sdvo_data[HDMI_INFOFRAME_SIZE(AVI)];
-	union hdmi_infoframe frame;
-=======
 static ssize_t intel_sdvo_read_infoframe(struct intel_sdvo *intel_sdvo,
 					 unsigned int if_index,
 					 u8 *data, unsigned int length)
@@ -1064,16 +1051,8 @@
 	struct hdmi_avi_infoframe *frame = &crtc_state->infoframes.avi.avi;
 	const struct drm_display_mode *adjusted_mode =
 		&crtc_state->base.adjusted_mode;
->>>>>>> 0ecfebd2
 	int ret;
 
-<<<<<<< HEAD
-	ret = drm_hdmi_avi_infoframe_from_display_mode(&frame.avi,
-						       conn_state->connector,
-						       adjusted_mode);
-	if (ret < 0) {
-		DRM_ERROR("couldn't fill AVI infoframe\n");
-=======
 	if (!crtc_state->has_hdmi_sink)
 		return true;
 
@@ -1084,17 +1063,8 @@
 						       conn_state->connector,
 						       adjusted_mode);
 	if (ret)
->>>>>>> 0ecfebd2
 		return false;
 
-<<<<<<< HEAD
-	drm_hdmi_avi_infoframe_quant_range(&frame.avi,
-					   conn_state->connector,
-					   adjusted_mode,
-					   pipe_config->limited_color_range ?
-					   HDMI_QUANTIZATION_RANGE_LIMITED :
-					   HDMI_QUANTIZATION_RANGE_FULL);
-=======
 	drm_hdmi_avi_infoframe_quant_range(frame,
 					   conn_state->connector,
 					   adjusted_mode,
@@ -1122,7 +1092,6 @@
 
 	if (WARN_ON(frame->any.type != HDMI_INFOFRAME_TYPE_AVI))
 		return false;
->>>>>>> 0ecfebd2
 
 	len = hdmi_infoframe_pack_only(frame, sdvo_data, sizeof(sdvo_data));
 	if (WARN_ON(len < 0))
@@ -1347,15 +1316,12 @@
 	if (intel_sdvo_connector->is_hdmi)
 		adjusted_mode->picture_aspect_ratio = conn_state->picture_aspect_ratio;
 
-<<<<<<< HEAD
-=======
 	if (!intel_sdvo_compute_avi_infoframe(intel_sdvo,
 					      pipe_config, conn_state)) {
 		DRM_DEBUG_KMS("bad AVI infoframe\n");
 		return -EINVAL;
 	}
 
->>>>>>> 0ecfebd2
 	return 0;
 }
 
@@ -1478,8 +1444,7 @@
 		intel_sdvo_set_encode(intel_sdvo, SDVO_ENCODE_HDMI);
 		intel_sdvo_set_colorimetry(intel_sdvo,
 					   SDVO_COLORIMETRY_RGB256);
-		intel_sdvo_set_avi_infoframe(intel_sdvo,
-					     crtc_state, conn_state);
+		intel_sdvo_set_avi_infoframe(intel_sdvo, crtc_state);
 	} else
 		intel_sdvo_set_encode(intel_sdvo, SDVO_ENCODE_DVI);
 
