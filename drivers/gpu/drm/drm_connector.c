--- conflicted
+++ resolved
@@ -1706,7 +1706,6 @@
 EXPORT_SYMBOL(drm_connector_set_link_status_property);
 
 /**
-<<<<<<< HEAD
  * drm_connector_attach_max_bpc_property - attach "max bpc" property
  * @connector: connector to attach max bpc property on.
  * @min: The minimum bit depth supported by the connector.
@@ -1739,7 +1738,8 @@
 	return 0;
 }
 EXPORT_SYMBOL(drm_connector_attach_max_bpc_property);
-=======
+
+/**
  * drm_connector_set_vrr_capable_property - sets the variable refresh rate
  * capable property for a connector
  * @connector: drm connector
@@ -1756,7 +1756,6 @@
 				      capable);
 }
 EXPORT_SYMBOL(drm_connector_set_vrr_capable_property);
->>>>>>> 2c486cc4
 
 /**
  * drm_connector_init_panel_orientation_property -
