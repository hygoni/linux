--- conflicted
+++ resolved
@@ -55,12 +55,8 @@
 int  tipc_bcast_get_mtu(struct net *net);
 int tipc_bcast_xmit(struct net *net, struct sk_buff_head *list);
 int tipc_bcast_rcv(struct net *net, struct tipc_link *l, struct sk_buff *skb);
-<<<<<<< HEAD
-void tipc_bcast_ack_rcv(struct net *net, struct tipc_link *l, u32 acked);
-=======
 void tipc_bcast_ack_rcv(struct net *net, struct tipc_link *l,
 			struct tipc_msg *hdr);
->>>>>>> d06e622d
 int tipc_bcast_sync_rcv(struct net *net, struct tipc_link *l,
 			struct tipc_msg *hdr);
 int tipc_nl_add_bc_link(struct net *net, struct tipc_nl_msg *msg);
