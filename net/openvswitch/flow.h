--- conflicted
+++ resolved
@@ -33,8 +33,6 @@
 #include <net/inet_ecn.h>
 
 struct sk_buff;
-struct sw_flow_mask;
-struct flow_table;
 
 /* Used to memset ovs_key_ipv4_tunnel padding. */
 #define OVS_TUNNEL_KEY_SIZE					\
@@ -95,10 +93,7 @@
 				struct {
 					__be16 src;		/* TCP/UDP/SCTP source port. */
 					__be16 dst;		/* TCP/UDP/SCTP destination port. */
-<<<<<<< HEAD
-=======
 					__be16 flags;		/* TCP flags. */
->>>>>>> d8ec26d7
 				} tp;
 				struct {
 					u8 sha[ETH_ALEN];	/* ARP source hardware address. */
@@ -115,10 +110,7 @@
 			struct {
 				__be16 src;		/* TCP/UDP/SCTP source port. */
 				__be16 dst;		/* TCP/UDP/SCTP destination port. */
-<<<<<<< HEAD
-=======
 				__be16 flags;		/* TCP flags. */
->>>>>>> d8ec26d7
 			} tp;
 			struct {
 				struct in6_addr target;	/* ND target address. */
@@ -128,8 +120,6 @@
 		} ipv6;
 	};
 } __aligned(BITS_PER_LONG/8); /* Ensure that we can do comparisons as longs. */
-<<<<<<< HEAD
-=======
 
 struct sw_flow_key_range {
 	size_t start;
@@ -155,7 +145,6 @@
 	u32 actions_len;
 	struct nlattr actions[];
 };
->>>>>>> d8ec26d7
 
 struct sw_flow {
 	struct rcu_head rcu;
@@ -174,20 +163,6 @@
 	__be16 tcp_flags;	/* Union of seen TCP flags. */
 };
 
-struct sw_flow_key_range {
-	size_t start;
-	size_t end;
-};
-
-struct sw_flow_match {
-	struct sw_flow_key *key;
-	struct sw_flow_key_range range;
-	struct sw_flow_mask *mask;
-};
-
-void ovs_match_init(struct sw_flow_match *match,
-		struct sw_flow_key *key, struct sw_flow_mask *mask);
-
 struct arp_eth_header {
 	__be16      ar_hrd;	/* format of hardware address   */
 	__be16      ar_pro;	/* format of protocol address   */
@@ -202,95 +177,9 @@
 	unsigned char       ar_tip[4];		/* target IP address        */
 } __packed;
 
-<<<<<<< HEAD
-int ovs_flow_init(void);
-void ovs_flow_exit(void);
-
-struct sw_flow *ovs_flow_alloc(void);
-void ovs_flow_deferred_free(struct sw_flow *);
-void ovs_flow_free(struct sw_flow *, bool deferred);
-
-struct sw_flow_actions *ovs_flow_actions_alloc(int actions_len);
-void ovs_flow_deferred_free_acts(struct sw_flow_actions *);
-
-int ovs_flow_extract(struct sk_buff *, u16 in_port, struct sw_flow_key *);
-void ovs_flow_used(struct sw_flow *, struct sk_buff *);
-u64 ovs_flow_used_time(unsigned long flow_jiffies);
-int ovs_flow_to_nlattrs(const struct sw_flow_key *,
-		const struct sw_flow_key *, struct sk_buff *);
-int ovs_match_from_nlattrs(struct sw_flow_match *match,
-		      const struct nlattr *,
-		      const struct nlattr *);
-int ovs_flow_metadata_from_nlattrs(struct sw_flow *flow,
-		const struct nlattr *attr);
-
-#define MAX_ACTIONS_BUFSIZE    (32 * 1024)
-#define TBL_MIN_BUCKETS		1024
-
-struct flow_table {
-	struct flex_array *buckets;
-	unsigned int count, n_buckets;
-	struct rcu_head rcu;
-	struct list_head *mask_list;
-	int node_ver;
-	u32 hash_seed;
-	bool keep_flows;
-};
-
-static inline int ovs_flow_tbl_count(struct flow_table *table)
-{
-	return table->count;
-}
-
-static inline int ovs_flow_tbl_need_to_expand(struct flow_table *table)
-{
-	return (table->count > table->n_buckets);
-}
-
-struct sw_flow *ovs_flow_lookup(struct flow_table *,
-				const struct sw_flow_key *);
-struct sw_flow *ovs_flow_lookup_unmasked_key(struct flow_table *table,
-				    struct sw_flow_match *match);
-
-void ovs_flow_tbl_destroy(struct flow_table *table, bool deferred);
-struct flow_table *ovs_flow_tbl_alloc(int new_size);
-struct flow_table *ovs_flow_tbl_expand(struct flow_table *table);
-struct flow_table *ovs_flow_tbl_rehash(struct flow_table *table);
-
-void ovs_flow_insert(struct flow_table *table, struct sw_flow *flow);
-void ovs_flow_remove(struct flow_table *table, struct sw_flow *flow);
-
-struct sw_flow *ovs_flow_dump_next(struct flow_table *table, u32 *bucket, u32 *idx);
-extern const int ovs_key_lens[OVS_KEY_ATTR_MAX + 1];
-int ovs_ipv4_tun_from_nlattr(const struct nlattr *attr,
-			     struct sw_flow_match *match, bool is_mask);
-int ovs_ipv4_tun_to_nlattr(struct sk_buff *skb,
-			   const struct ovs_key_ipv4_tunnel *tun_key,
-			   const struct ovs_key_ipv4_tunnel *output);
-
-bool ovs_flow_cmp_unmasked_key(const struct sw_flow *flow,
-		const struct sw_flow_key *key, int key_end);
-
-struct sw_flow_mask {
-	int ref_count;
-	struct rcu_head rcu;
-	struct list_head list;
-	struct sw_flow_key_range range;
-	struct sw_flow_key key;
-};
-=======
 void ovs_flow_used(struct sw_flow *, struct sk_buff *);
 u64 ovs_flow_used_time(unsigned long flow_jiffies);
 
 int ovs_flow_extract(struct sk_buff *, u16 in_port, struct sw_flow_key *);
->>>>>>> d8ec26d7
 
-struct sw_flow_mask *ovs_sw_flow_mask_alloc(void);
-void ovs_sw_flow_mask_add_ref(struct sw_flow_mask *);
-void ovs_sw_flow_mask_del_ref(struct sw_flow_mask *, bool deferred);
-void ovs_sw_flow_mask_insert(struct flow_table *, struct sw_flow_mask *);
-struct sw_flow_mask *ovs_sw_flow_mask_find(const struct flow_table *,
-		const struct sw_flow_mask *);
-void ovs_flow_key_mask(struct sw_flow_key *dst, const struct sw_flow_key *src,
-		       const struct sw_flow_mask *mask);
 #endif /* flow.h */