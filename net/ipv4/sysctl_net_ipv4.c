/*
 * sysctl_net_ipv4.c: sysctl interface to net IPV4 subsystem.
 *
 * Begun April 1, 1996, Mike Shaver.
 * Added /proc/sys/net/ipv4 directory entry (empty =) ). [MS]
 */

#include <linux/mm.h>
#include <linux/module.h>
#include <linux/sysctl.h>
#include <linux/igmp.h>
#include <linux/inetdevice.h>
#include <linux/seqlock.h>
#include <linux/init.h>
#include <linux/slab.h>
#include <linux/nsproxy.h>
#include <linux/swap.h>
#include <net/snmp.h>
#include <net/icmp.h>
#include <net/ip.h>
#include <net/route.h>
#include <net/tcp.h>
#include <net/udp.h>
#include <net/cipso_ipv4.h>
#include <net/inet_frag.h>
#include <net/ping.h>
#include <net/tcp_memcontrol.h>

static int zero;
static int tcp_retr1_max = 255;
static int ip_local_port_range_min[] = { 1, 1 };
static int ip_local_port_range_max[] = { 65535, 65535 };
static int tcp_adv_win_scale_min = -31;
static int tcp_adv_win_scale_max = 31;
static int ip_ttl_min = 1;
static int ip_ttl_max = 255;
static int ip_ping_group_range_min[] = { 0, 0 };
static int ip_ping_group_range_max[] = { GID_T_MAX, GID_T_MAX };

/* Update system visible IP port range */
static void set_local_port_range(int range[2])
{
	write_seqlock(&sysctl_local_ports.lock);
	sysctl_local_ports.range[0] = range[0];
	sysctl_local_ports.range[1] = range[1];
	write_sequnlock(&sysctl_local_ports.lock);
}

/* Validate changes from /proc interface. */
static int ipv4_local_port_range(ctl_table *table, int write,
				 void __user *buffer,
				 size_t *lenp, loff_t *ppos)
{
	int ret;
	int range[2];
	ctl_table tmp = {
		.data = &range,
		.maxlen = sizeof(range),
		.mode = table->mode,
		.extra1 = &ip_local_port_range_min,
		.extra2 = &ip_local_port_range_max,
	};

	inet_get_local_port_range(range, range + 1);
	ret = proc_dointvec_minmax(&tmp, write, buffer, lenp, ppos);

	if (write && ret == 0) {
		if (range[1] < range[0])
			ret = -EINVAL;
		else
			set_local_port_range(range);
	}

	return ret;
}


static void inet_get_ping_group_range_table(struct ctl_table *table, gid_t *low, gid_t *high)
{
	gid_t *data = table->data;
	unsigned seq;
	do {
		seq = read_seqbegin(&sysctl_local_ports.lock);

		*low = data[0];
		*high = data[1];
	} while (read_seqretry(&sysctl_local_ports.lock, seq));
}

/* Update system visible IP port range */
static void set_ping_group_range(struct ctl_table *table, gid_t range[2])
{
	gid_t *data = table->data;
	write_seqlock(&sysctl_local_ports.lock);
	data[0] = range[0];
	data[1] = range[1];
	write_sequnlock(&sysctl_local_ports.lock);
}

/* Validate changes from /proc interface. */
static int ipv4_ping_group_range(ctl_table *table, int write,
				 void __user *buffer,
				 size_t *lenp, loff_t *ppos)
{
	int ret;
	gid_t range[2];
	ctl_table tmp = {
		.data = &range,
		.maxlen = sizeof(range),
		.mode = table->mode,
		.extra1 = &ip_ping_group_range_min,
		.extra2 = &ip_ping_group_range_max,
	};

	inet_get_ping_group_range_table(table, range, range + 1);
	ret = proc_dointvec_minmax(&tmp, write, buffer, lenp, ppos);

	if (write && ret == 0)
		set_ping_group_range(table, range);

	return ret;
}

static int proc_tcp_congestion_control(ctl_table *ctl, int write,
				       void __user *buffer, size_t *lenp, loff_t *ppos)
{
	char val[TCP_CA_NAME_MAX];
	ctl_table tbl = {
		.data = val,
		.maxlen = TCP_CA_NAME_MAX,
	};
	int ret;

	tcp_get_default_congestion_control(val);

	ret = proc_dostring(&tbl, write, buffer, lenp, ppos);
	if (write && ret == 0)
		ret = tcp_set_default_congestion_control(val);
	return ret;
}

static int proc_tcp_available_congestion_control(ctl_table *ctl,
						 int write,
						 void __user *buffer, size_t *lenp,
						 loff_t *ppos)
{
	ctl_table tbl = { .maxlen = TCP_CA_BUF_MAX, };
	int ret;

	tbl.data = kmalloc(tbl.maxlen, GFP_USER);
	if (!tbl.data)
		return -ENOMEM;
	tcp_get_available_congestion_control(tbl.data, TCP_CA_BUF_MAX);
	ret = proc_dostring(&tbl, write, buffer, lenp, ppos);
	kfree(tbl.data);
	return ret;
}

static int proc_allowed_congestion_control(ctl_table *ctl,
					   int write,
					   void __user *buffer, size_t *lenp,
					   loff_t *ppos)
{
	ctl_table tbl = { .maxlen = TCP_CA_BUF_MAX };
	int ret;

	tbl.data = kmalloc(tbl.maxlen, GFP_USER);
	if (!tbl.data)
		return -ENOMEM;

	tcp_get_allowed_congestion_control(tbl.data, tbl.maxlen);
	ret = proc_dostring(&tbl, write, buffer, lenp, ppos);
	if (write && ret == 0)
		ret = tcp_set_allowed_congestion_control(tbl.data);
	kfree(tbl.data);
	return ret;
}

static int ipv4_tcp_mem(ctl_table *ctl, int write,
			   void __user *buffer, size_t *lenp,
			   loff_t *ppos)
{
	int ret;
	unsigned long vec[3];
	struct net *net = current->nsproxy->net_ns;
#ifdef CONFIG_CGROUP_MEM_RES_CTLR_KMEM
	struct mem_cgroup *memcg;
#endif

	ctl_table tmp = {
		.data = &vec,
		.maxlen = sizeof(vec),
		.mode = ctl->mode,
	};

	if (!write) {
		ctl->data = &net->ipv4.sysctl_tcp_mem;
		return proc_doulongvec_minmax(ctl, write, buffer, lenp, ppos);
	}

	ret = proc_doulongvec_minmax(&tmp, write, buffer, lenp, ppos);
	if (ret)
		return ret;

#ifdef CONFIG_CGROUP_MEM_RES_CTLR_KMEM
	rcu_read_lock();
	memcg = mem_cgroup_from_task(current);

	tcp_prot_mem(memcg, vec[0], 0);
	tcp_prot_mem(memcg, vec[1], 1);
	tcp_prot_mem(memcg, vec[2], 2);
	rcu_read_unlock();
#endif

	net->ipv4.sysctl_tcp_mem[0] = vec[0];
	net->ipv4.sysctl_tcp_mem[1] = vec[1];
	net->ipv4.sysctl_tcp_mem[2] = vec[2];

	return 0;
}

static struct ctl_table ipv4_table[] = {
	{
		.procname	= "tcp_timestamps",
		.data		= &sysctl_tcp_timestamps,
		.maxlen		= sizeof(int),
		.mode		= 0644,
		.proc_handler	= proc_dointvec
	},
	{
		.procname	= "tcp_window_scaling",
		.data		= &sysctl_tcp_window_scaling,
		.maxlen		= sizeof(int),
		.mode		= 0644,
		.proc_handler	= proc_dointvec
	},
	{
		.procname	= "tcp_sack",
		.data		= &sysctl_tcp_sack,
		.maxlen		= sizeof(int),
		.mode		= 0644,
		.proc_handler	= proc_dointvec
	},
	{
		.procname	= "tcp_retrans_collapse",
		.data		= &sysctl_tcp_retrans_collapse,
		.maxlen		= sizeof(int),
		.mode		= 0644,
		.proc_handler	= proc_dointvec
	},
	{
		.procname	= "ip_default_ttl",
		.data		= &sysctl_ip_default_ttl,
		.maxlen		= sizeof(int),
		.mode		= 0644,
		.proc_handler	= proc_dointvec_minmax,
		.extra1		= &ip_ttl_min,
		.extra2		= &ip_ttl_max,
	},
	{
		.procname	= "ip_no_pmtu_disc",
		.data		= &ipv4_config.no_pmtu_disc,
		.maxlen		= sizeof(int),
		.mode		= 0644,
		.proc_handler	= proc_dointvec
	},
	{
		.procname	= "ip_nonlocal_bind",
		.data		= &sysctl_ip_nonlocal_bind,
		.maxlen		= sizeof(int),
		.mode		= 0644,
		.proc_handler	= proc_dointvec
	},
	{
		.procname	= "tcp_syn_retries",
		.data		= &sysctl_tcp_syn_retries,
		.maxlen		= sizeof(int),
		.mode		= 0644,
		.proc_handler	= proc_dointvec
	},
	{
		.procname	= "tcp_synack_retries",
		.data		= &sysctl_tcp_synack_retries,
		.maxlen		= sizeof(int),
		.mode		= 0644,
		.proc_handler	= proc_dointvec
	},
	{
		.procname	= "tcp_max_orphans",
		.data		= &sysctl_tcp_max_orphans,
		.maxlen		= sizeof(int),
		.mode		= 0644,
		.proc_handler	= proc_dointvec
	},
	{
		.procname	= "tcp_max_tw_buckets",
		.data		= &tcp_death_row.sysctl_max_tw_buckets,
		.maxlen		= sizeof(int),
		.mode		= 0644,
		.proc_handler	= proc_dointvec
	},
	{
		.procname	= "ip_dynaddr",
		.data		= &sysctl_ip_dynaddr,
		.maxlen		= sizeof(int),
		.mode		= 0644,
		.proc_handler	= proc_dointvec
	},
	{
		.procname	= "tcp_keepalive_time",
		.data		= &sysctl_tcp_keepalive_time,
		.maxlen		= sizeof(int),
		.mode		= 0644,
		.proc_handler	= proc_dointvec_jiffies,
	},
	{
		.procname	= "tcp_keepalive_probes",
		.data		= &sysctl_tcp_keepalive_probes,
		.maxlen		= sizeof(int),
		.mode		= 0644,
		.proc_handler	= proc_dointvec
	},
	{
		.procname	= "tcp_keepalive_intvl",
		.data		= &sysctl_tcp_keepalive_intvl,
		.maxlen		= sizeof(int),
		.mode		= 0644,
		.proc_handler	= proc_dointvec_jiffies,
	},
	{
		.procname	= "tcp_retries1",
		.data		= &sysctl_tcp_retries1,
		.maxlen		= sizeof(int),
		.mode		= 0644,
		.proc_handler	= proc_dointvec_minmax,
		.extra2		= &tcp_retr1_max
	},
	{
		.procname	= "tcp_retries2",
		.data		= &sysctl_tcp_retries2,
		.maxlen		= sizeof(int),
		.mode		= 0644,
		.proc_handler	= proc_dointvec
	},
	{
		.procname	= "tcp_fin_timeout",
		.data		= &sysctl_tcp_fin_timeout,
		.maxlen		= sizeof(int),
		.mode		= 0644,
		.proc_handler	= proc_dointvec_jiffies,
	},
#ifdef CONFIG_SYN_COOKIES
	{
		.procname	= "tcp_syncookies",
		.data		= &sysctl_tcp_syncookies,
		.maxlen		= sizeof(int),
		.mode		= 0644,
		.proc_handler	= proc_dointvec
	},
#endif
	{
		.procname	= "tcp_tw_recycle",
		.data		= &tcp_death_row.sysctl_tw_recycle,
		.maxlen		= sizeof(int),
		.mode		= 0644,
		.proc_handler	= proc_dointvec
	},
	{
		.procname	= "tcp_abort_on_overflow",
		.data		= &sysctl_tcp_abort_on_overflow,
		.maxlen		= sizeof(int),
		.mode		= 0644,
		.proc_handler	= proc_dointvec
	},
	{
		.procname	= "tcp_stdurg",
		.data		= &sysctl_tcp_stdurg,
		.maxlen		= sizeof(int),
		.mode		= 0644,
		.proc_handler	= proc_dointvec
	},
	{
		.procname	= "tcp_rfc1337",
		.data		= &sysctl_tcp_rfc1337,
		.maxlen		= sizeof(int),
		.mode		= 0644,
		.proc_handler	= proc_dointvec
	},
	{
		.procname	= "tcp_max_syn_backlog",
		.data		= &sysctl_max_syn_backlog,
		.maxlen		= sizeof(int),
		.mode		= 0644,
		.proc_handler	= proc_dointvec
	},
	{
		.procname	= "ip_local_port_range",
		.data		= &sysctl_local_ports.range,
		.maxlen		= sizeof(sysctl_local_ports.range),
		.mode		= 0644,
		.proc_handler	= ipv4_local_port_range,
	},
	{
		.procname	= "ip_local_reserved_ports",
		.data		= NULL, /* initialized in sysctl_ipv4_init */
		.maxlen		= 65536,
		.mode		= 0644,
		.proc_handler	= proc_do_large_bitmap,
	},
	{
		.procname	= "igmp_max_memberships",
		.data		= &sysctl_igmp_max_memberships,
		.maxlen		= sizeof(int),
		.mode		= 0644,
		.proc_handler	= proc_dointvec
	},
	{
		.procname	= "igmp_max_msf",
		.data		= &sysctl_igmp_max_msf,
		.maxlen		= sizeof(int),
		.mode		= 0644,
		.proc_handler	= proc_dointvec
	},
	{
		.procname	= "inet_peer_threshold",
		.data		= &inet_peer_threshold,
		.maxlen		= sizeof(int),
		.mode		= 0644,
		.proc_handler	= proc_dointvec
	},
	{
		.procname	= "inet_peer_minttl",
		.data		= &inet_peer_minttl,
		.maxlen		= sizeof(int),
		.mode		= 0644,
		.proc_handler	= proc_dointvec_jiffies,
	},
	{
		.procname	= "inet_peer_maxttl",
		.data		= &inet_peer_maxttl,
		.maxlen		= sizeof(int),
		.mode		= 0644,
		.proc_handler	= proc_dointvec_jiffies,
	},
	{
		.procname	= "tcp_orphan_retries",
		.data		= &sysctl_tcp_orphan_retries,
		.maxlen		= sizeof(int),
		.mode		= 0644,
		.proc_handler	= proc_dointvec
	},
	{
		.procname	= "tcp_fack",
		.data		= &sysctl_tcp_fack,
		.maxlen		= sizeof(int),
		.mode		= 0644,
		.proc_handler	= proc_dointvec
	},
	{
		.procname	= "tcp_reordering",
		.data		= &sysctl_tcp_reordering,
		.maxlen		= sizeof(int),
		.mode		= 0644,
		.proc_handler	= proc_dointvec
	},
	{
		.procname	= "tcp_ecn",
		.data		= &sysctl_tcp_ecn,
		.maxlen		= sizeof(int),
		.mode		= 0644,
		.proc_handler	= proc_dointvec
	},
	{
		.procname	= "tcp_dsack",
		.data		= &sysctl_tcp_dsack,
		.maxlen		= sizeof(int),
		.mode		= 0644,
		.proc_handler	= proc_dointvec
	},
	{
		.procname	= "tcp_wmem",
		.data		= &sysctl_tcp_wmem,
		.maxlen		= sizeof(sysctl_tcp_wmem),
		.mode		= 0644,
		.proc_handler	= proc_dointvec
	},
	{
		.procname	= "tcp_rmem",
		.data		= &sysctl_tcp_rmem,
		.maxlen		= sizeof(sysctl_tcp_rmem),
		.mode		= 0644,
		.proc_handler	= proc_dointvec
	},
	{
		.procname	= "tcp_app_win",
		.data		= &sysctl_tcp_app_win,
		.maxlen		= sizeof(int),
		.mode		= 0644,
		.proc_handler	= proc_dointvec
	},
	{
		.procname	= "tcp_adv_win_scale",
		.data		= &sysctl_tcp_adv_win_scale,
		.maxlen		= sizeof(int),
		.mode		= 0644,
		.proc_handler	= proc_dointvec_minmax,
		.extra1		= &tcp_adv_win_scale_min,
		.extra2		= &tcp_adv_win_scale_max,
	},
	{
		.procname	= "tcp_tw_reuse",
		.data		= &sysctl_tcp_tw_reuse,
		.maxlen		= sizeof(int),
		.mode		= 0644,
		.proc_handler	= proc_dointvec
	},
	{
		.procname	= "tcp_frto",
		.data		= &sysctl_tcp_frto,
		.maxlen		= sizeof(int),
		.mode		= 0644,
		.proc_handler	= proc_dointvec
	},
	{
		.procname	= "tcp_frto_response",
		.data		= &sysctl_tcp_frto_response,
		.maxlen		= sizeof(int),
		.mode		= 0644,
		.proc_handler	= proc_dointvec
	},
	{
		.procname	= "tcp_low_latency",
		.data		= &sysctl_tcp_low_latency,
		.maxlen		= sizeof(int),
		.mode		= 0644,
		.proc_handler	= proc_dointvec
	},
	{
		.procname	= "tcp_no_metrics_save",
		.data		= &sysctl_tcp_nometrics_save,
		.maxlen		= sizeof(int),
		.mode		= 0644,
		.proc_handler	= proc_dointvec,
	},
	{
		.procname	= "tcp_moderate_rcvbuf",
		.data		= &sysctl_tcp_moderate_rcvbuf,
		.maxlen		= sizeof(int),
		.mode		= 0644,
		.proc_handler	= proc_dointvec,
	},
	{
		.procname	= "tcp_tso_win_divisor",
		.data		= &sysctl_tcp_tso_win_divisor,
		.maxlen		= sizeof(int),
		.mode		= 0644,
		.proc_handler	= proc_dointvec,
	},
	{
		.procname	= "tcp_congestion_control",
		.mode		= 0644,
		.maxlen		= TCP_CA_NAME_MAX,
		.proc_handler	= proc_tcp_congestion_control,
	},
	{
		.procname	= "tcp_abc",
		.data		= &sysctl_tcp_abc,
		.maxlen		= sizeof(int),
		.mode		= 0644,
		.proc_handler	= proc_dointvec,
	},
	{
		.procname	= "tcp_mtu_probing",
		.data		= &sysctl_tcp_mtu_probing,
		.maxlen		= sizeof(int),
		.mode		= 0644,
		.proc_handler	= proc_dointvec,
	},
	{
		.procname	= "tcp_base_mss",
		.data		= &sysctl_tcp_base_mss,
		.maxlen		= sizeof(int),
		.mode		= 0644,
		.proc_handler	= proc_dointvec,
	},
	{
		.procname	= "tcp_workaround_signed_windows",
		.data		= &sysctl_tcp_workaround_signed_windows,
		.maxlen		= sizeof(int),
		.mode		= 0644,
		.proc_handler	= proc_dointvec
	},
#ifdef CONFIG_NET_DMA
	{
		.procname	= "tcp_dma_copybreak",
		.data		= &sysctl_tcp_dma_copybreak,
		.maxlen		= sizeof(int),
		.mode		= 0644,
		.proc_handler	= proc_dointvec
	},
#endif
	{
		.procname	= "tcp_slow_start_after_idle",
		.data		= &sysctl_tcp_slow_start_after_idle,
		.maxlen		= sizeof(int),
		.mode		= 0644,
		.proc_handler	= proc_dointvec
	},
#ifdef CONFIG_NETLABEL
	{
		.procname	= "cipso_cache_enable",
		.data		= &cipso_v4_cache_enabled,
		.maxlen		= sizeof(int),
		.mode		= 0644,
		.proc_handler	= proc_dointvec,
	},
	{
		.procname	= "cipso_cache_bucket_size",
		.data		= &cipso_v4_cache_bucketsize,
		.maxlen		= sizeof(int),
		.mode		= 0644,
		.proc_handler	= proc_dointvec,
	},
	{
		.procname	= "cipso_rbm_optfmt",
		.data		= &cipso_v4_rbm_optfmt,
		.maxlen		= sizeof(int),
		.mode		= 0644,
		.proc_handler	= proc_dointvec,
	},
	{
		.procname	= "cipso_rbm_strictvalid",
		.data		= &cipso_v4_rbm_strictvalid,
		.maxlen		= sizeof(int),
		.mode		= 0644,
		.proc_handler	= proc_dointvec,
	},
#endif /* CONFIG_NETLABEL */
	{
		.procname	= "tcp_available_congestion_control",
		.maxlen		= TCP_CA_BUF_MAX,
		.mode		= 0444,
		.proc_handler   = proc_tcp_available_congestion_control,
	},
	{
		.procname	= "tcp_allowed_congestion_control",
		.maxlen		= TCP_CA_BUF_MAX,
		.mode		= 0644,
		.proc_handler   = proc_allowed_congestion_control,
	},
	{
		.procname	= "tcp_max_ssthresh",
		.data		= &sysctl_tcp_max_ssthresh,
		.maxlen		= sizeof(int),
		.mode		= 0644,
		.proc_handler	= proc_dointvec,
	},
	{
		.procname	= "tcp_cookie_size",
		.data		= &sysctl_tcp_cookie_size,
		.maxlen		= sizeof(int),
		.mode		= 0644,
		.proc_handler	= proc_dointvec
	},
	{
		.procname       = "tcp_thin_linear_timeouts",
		.data           = &sysctl_tcp_thin_linear_timeouts,
		.maxlen         = sizeof(int),
		.mode           = 0644,
		.proc_handler   = proc_dointvec
	},
        {
		.procname       = "tcp_thin_dupack",
		.data           = &sysctl_tcp_thin_dupack,
		.maxlen         = sizeof(int),
		.mode           = 0644,
		.proc_handler   = proc_dointvec
	},
	{
		.procname	= "udp_mem",
		.data		= &sysctl_udp_mem,
		.maxlen		= sizeof(sysctl_udp_mem),
		.mode		= 0644,
		.proc_handler	= proc_doulongvec_minmax,
	},
	{
		.procname	= "udp_rmem_min",
		.data		= &sysctl_udp_rmem_min,
		.maxlen		= sizeof(sysctl_udp_rmem_min),
		.mode		= 0644,
		.proc_handler	= proc_dointvec_minmax,
		.extra1		= &zero
	},
	{
		.procname	= "udp_wmem_min",
		.data		= &sysctl_udp_wmem_min,
		.maxlen		= sizeof(sysctl_udp_wmem_min),
		.mode		= 0644,
		.proc_handler	= proc_dointvec_minmax,
		.extra1		= &zero
	},
	{ }
};

static struct ctl_table ipv4_net_table[] = {
	{
		.procname	= "icmp_echo_ignore_all",
		.data		= &init_net.ipv4.sysctl_icmp_echo_ignore_all,
		.maxlen		= sizeof(int),
		.mode		= 0644,
		.proc_handler	= proc_dointvec
	},
	{
		.procname	= "icmp_echo_ignore_broadcasts",
		.data		= &init_net.ipv4.sysctl_icmp_echo_ignore_broadcasts,
		.maxlen		= sizeof(int),
		.mode		= 0644,
		.proc_handler	= proc_dointvec
	},
	{
		.procname	= "icmp_ignore_bogus_error_responses",
		.data		= &init_net.ipv4.sysctl_icmp_ignore_bogus_error_responses,
		.maxlen		= sizeof(int),
		.mode		= 0644,
		.proc_handler	= proc_dointvec
	},
	{
		.procname	= "icmp_errors_use_inbound_ifaddr",
		.data		= &init_net.ipv4.sysctl_icmp_errors_use_inbound_ifaddr,
		.maxlen		= sizeof(int),
		.mode		= 0644,
		.proc_handler	= proc_dointvec
	},
	{
		.procname	= "icmp_ratelimit",
		.data		= &init_net.ipv4.sysctl_icmp_ratelimit,
		.maxlen		= sizeof(int),
		.mode		= 0644,
		.proc_handler	= proc_dointvec_ms_jiffies,
	},
	{
		.procname	= "icmp_ratemask",
		.data		= &init_net.ipv4.sysctl_icmp_ratemask,
		.maxlen		= sizeof(int),
		.mode		= 0644,
		.proc_handler	= proc_dointvec
	},
	{
		.procname	= "rt_cache_rebuild_count",
		.data		= &init_net.ipv4.sysctl_rt_cache_rebuild_count,
		.maxlen		= sizeof(int),
		.mode		= 0644,
		.proc_handler	= proc_dointvec
	},
	{
		.procname	= "ping_group_range",
		.data		= &init_net.ipv4.sysctl_ping_group_range,
		.maxlen		= sizeof(init_net.ipv4.sysctl_ping_group_range),
		.mode		= 0644,
		.proc_handler	= ipv4_ping_group_range,
	},
	{
		.procname	= "tcp_mem",
		.maxlen		= sizeof(init_net.ipv4.sysctl_tcp_mem),
		.mode		= 0644,
		.proc_handler	= ipv4_tcp_mem,
	},
	{ }
};

struct ctl_path net_ipv4_ctl_path[] = {
	{ .procname = "net", },
	{ .procname = "ipv4", },
	{ },
};
EXPORT_SYMBOL_GPL(net_ipv4_ctl_path);

static __net_init int ipv4_sysctl_init_net(struct net *net)
{
	struct ctl_table *table;
	unsigned long limit;

	table = ipv4_net_table;
	if (!net_eq(net, &init_net)) {
		table = kmemdup(table, sizeof(ipv4_net_table), GFP_KERNEL);
		if (table == NULL)
			goto err_alloc;

		table[0].data =
			&net->ipv4.sysctl_icmp_echo_ignore_all;
		table[1].data =
			&net->ipv4.sysctl_icmp_echo_ignore_broadcasts;
		table[2].data =
			&net->ipv4.sysctl_icmp_ignore_bogus_error_responses;
		table[3].data =
			&net->ipv4.sysctl_icmp_errors_use_inbound_ifaddr;
		table[4].data =
			&net->ipv4.sysctl_icmp_ratelimit;
		table[5].data =
			&net->ipv4.sysctl_icmp_ratemask;
		table[6].data =
			&net->ipv4.sysctl_rt_cache_rebuild_count;
		table[7].data =
			&net->ipv4.sysctl_ping_group_range;

	}

	/*
	 * Sane defaults - nobody may create ping sockets.
	 * Boot scripts should set this to distro-specific group.
	 */
	net->ipv4.sysctl_ping_group_range[0] = 1;
	net->ipv4.sysctl_ping_group_range[1] = 0;

	net->ipv4.sysctl_rt_cache_rebuild_count = 4;

<<<<<<< HEAD
	limit = nr_free_buffer_pages() / 8;
	limit = max(limit, 128UL);
	net->ipv4.sysctl_tcp_mem[0] = limit / 4 * 3;
	net->ipv4.sysctl_tcp_mem[1] = limit;
	net->ipv4.sysctl_tcp_mem[2] = net->ipv4.sysctl_tcp_mem[0] * 2;
=======
	tcp_init_mem(net);
>>>>>>> c16fa4f2

	net->ipv4.ipv4_hdr = register_net_sysctl_table(net,
			net_ipv4_ctl_path, table);
	if (net->ipv4.ipv4_hdr == NULL)
		goto err_reg;

	return 0;

err_reg:
	if (!net_eq(net, &init_net))
		kfree(table);
err_alloc:
	return -ENOMEM;
}

static __net_exit void ipv4_sysctl_exit_net(struct net *net)
{
	struct ctl_table *table;

	table = net->ipv4.ipv4_hdr->ctl_table_arg;
	unregister_net_sysctl_table(net->ipv4.ipv4_hdr);
	kfree(table);
}

static __net_initdata struct pernet_operations ipv4_sysctl_ops = {
	.init = ipv4_sysctl_init_net,
	.exit = ipv4_sysctl_exit_net,
};

static __init int sysctl_ipv4_init(void)
{
	struct ctl_table_header *hdr;
	struct ctl_table *i;

	for (i = ipv4_table; i->procname; i++) {
		if (strcmp(i->procname, "ip_local_reserved_ports") == 0) {
			i->data = sysctl_local_reserved_ports;
			break;
		}
	}
	if (!i->procname)
		return -EINVAL;

	hdr = register_sysctl_paths(net_ipv4_ctl_path, ipv4_table);
	if (hdr == NULL)
		return -ENOMEM;

	if (register_pernet_subsys(&ipv4_sysctl_ops)) {
		unregister_sysctl_table(hdr);
		return -ENOMEM;
	}

	return 0;
}

__initcall(sysctl_ipv4_init);<|MERGE_RESOLUTION|>--- conflicted
+++ resolved
@@ -778,7 +778,6 @@
 static __net_init int ipv4_sysctl_init_net(struct net *net)
 {
 	struct ctl_table *table;
-	unsigned long limit;
 
 	table = ipv4_net_table;
 	if (!net_eq(net, &init_net)) {
@@ -814,15 +813,7 @@
 
 	net->ipv4.sysctl_rt_cache_rebuild_count = 4;
 
-<<<<<<< HEAD
-	limit = nr_free_buffer_pages() / 8;
-	limit = max(limit, 128UL);
-	net->ipv4.sysctl_tcp_mem[0] = limit / 4 * 3;
-	net->ipv4.sysctl_tcp_mem[1] = limit;
-	net->ipv4.sysctl_tcp_mem[2] = net->ipv4.sysctl_tcp_mem[0] * 2;
-=======
 	tcp_init_mem(net);
->>>>>>> c16fa4f2
 
 	net->ipv4.ipv4_hdr = register_net_sysctl_table(net,
 			net_ipv4_ctl_path, table);
