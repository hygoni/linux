/*
 * Copyright (C) 2010-2013 Felix Fietkau <nbd@openwrt.org>
 *
 * This program is free software; you can redistribute it and/or modify
 * it under the terms of the GNU General Public License version 2 as
 * published by the Free Software Foundation.
 */
#include <linux/netdevice.h>
#include <linux/types.h>
#include <linux/skbuff.h>
#include <linux/debugfs.h>
#include <linux/random.h>
#include <linux/ieee80211.h>
#include <net/mac80211.h>
#include "rate.h"
#include "rc80211_minstrel.h"
#include "rc80211_minstrel_ht.h"

#define AVG_PKT_SIZE	1200

/* Number of bits for an average sized packet */
#define MCS_NBITS (AVG_PKT_SIZE << 3)

/* Number of symbols for a packet with (bps) bits per symbol */
#define MCS_NSYMS(bps) ((MCS_NBITS + (bps) - 1) / (bps))

/* Transmission time (nanoseconds) for a packet containing (syms) symbols */
#define MCS_SYMBOL_TIME(sgi, syms)					\
	(sgi ?								\
	  ((syms) * 18000 + 4000) / 5 :	/* syms * 3.6 us */		\
	  ((syms) * 1000) << 2		/* syms * 4 us */		\
	)

/* Transmit duration for the raw data part of an average sized packet */
#define MCS_DURATION(streams, sgi, bps) MCS_SYMBOL_TIME(sgi, MCS_NSYMS((streams) * (bps)))

/*
 * Define group sort order: HT40 -> SGI -> #streams
 */
#define GROUP_IDX(_streams, _sgi, _ht40)	\
	MINSTREL_MAX_STREAMS * 2 * _ht40 +	\
	MINSTREL_MAX_STREAMS * _sgi +		\
	_streams - 1

/* MCS rate information for an MCS group */
#define MCS_GROUP(_streams, _sgi, _ht40)				\
	[GROUP_IDX(_streams, _sgi, _ht40)] = {				\
	.streams = _streams,						\
	.flags =							\
		(_sgi ? IEEE80211_TX_RC_SHORT_GI : 0) |			\
		(_ht40 ? IEEE80211_TX_RC_40_MHZ_WIDTH : 0),		\
	.duration = {							\
		MCS_DURATION(_streams, _sgi, _ht40 ? 54 : 26),		\
		MCS_DURATION(_streams, _sgi, _ht40 ? 108 : 52),		\
		MCS_DURATION(_streams, _sgi, _ht40 ? 162 : 78),		\
		MCS_DURATION(_streams, _sgi, _ht40 ? 216 : 104),	\
		MCS_DURATION(_streams, _sgi, _ht40 ? 324 : 156),	\
		MCS_DURATION(_streams, _sgi, _ht40 ? 432 : 208),	\
		MCS_DURATION(_streams, _sgi, _ht40 ? 486 : 234),	\
		MCS_DURATION(_streams, _sgi, _ht40 ? 540 : 260)		\
	}								\
}

#define CCK_DURATION(_bitrate, _short, _len)		\
	(1000 * (10 /* SIFS */ +			\
	 (_short ? 72 + 24 : 144 + 48 ) +		\
	 (8 * (_len + 4) * 10) / (_bitrate)))

#define CCK_ACK_DURATION(_bitrate, _short)			\
	(CCK_DURATION((_bitrate > 10 ? 20 : 10), false, 60) +	\
	 CCK_DURATION(_bitrate, _short, AVG_PKT_SIZE))

#define CCK_DURATION_LIST(_short)			\
	CCK_ACK_DURATION(10, _short),			\
	CCK_ACK_DURATION(20, _short),			\
	CCK_ACK_DURATION(55, _short),			\
	CCK_ACK_DURATION(110, _short)

#define CCK_GROUP						\
	[MINSTREL_MAX_STREAMS * MINSTREL_STREAM_GROUPS] = {	\
		.streams = 0,					\
		.duration = {					\
			CCK_DURATION_LIST(false),		\
			CCK_DURATION_LIST(true)			\
		}						\
	}

/*
 * To enable sufficiently targeted rate sampling, MCS rates are divided into
 * groups, based on the number of streams and flags (HT40, SGI) that they
 * use.
 *
 * Sortorder has to be fixed for GROUP_IDX macro to be applicable:
 * HT40 -> SGI -> #streams
 */
const struct mcs_group minstrel_mcs_groups[] = {
	MCS_GROUP(1, 0, 0),
	MCS_GROUP(2, 0, 0),
#if MINSTREL_MAX_STREAMS >= 3
	MCS_GROUP(3, 0, 0),
#endif

	MCS_GROUP(1, 1, 0),
	MCS_GROUP(2, 1, 0),
#if MINSTREL_MAX_STREAMS >= 3
	MCS_GROUP(3, 1, 0),
#endif

	MCS_GROUP(1, 0, 1),
	MCS_GROUP(2, 0, 1),
#if MINSTREL_MAX_STREAMS >= 3
	MCS_GROUP(3, 0, 1),
#endif

	MCS_GROUP(1, 1, 1),
	MCS_GROUP(2, 1, 1),
#if MINSTREL_MAX_STREAMS >= 3
	MCS_GROUP(3, 1, 1),
#endif

	/* must be last */
	CCK_GROUP
};

#define MINSTREL_CCK_GROUP	(ARRAY_SIZE(minstrel_mcs_groups) - 1)

static u8 sample_table[SAMPLE_COLUMNS][MCS_GROUP_RATES];

<<<<<<< HEAD
=======
static void
minstrel_ht_update_rates(struct minstrel_priv *mp, struct minstrel_ht_sta *mi);

>>>>>>> b006ed54
/*
 * Look up an MCS group index based on mac80211 rate information
 */
static int
minstrel_ht_get_group_idx(struct ieee80211_tx_rate *rate)
{
	return GROUP_IDX((rate->idx / MCS_GROUP_RATES) + 1,
			 !!(rate->flags & IEEE80211_TX_RC_SHORT_GI),
			 !!(rate->flags & IEEE80211_TX_RC_40_MHZ_WIDTH));
}

static struct minstrel_rate_stats *
minstrel_ht_get_stats(struct minstrel_priv *mp, struct minstrel_ht_sta *mi,
		      struct ieee80211_tx_rate *rate)
{
	int group, idx;

	if (rate->flags & IEEE80211_TX_RC_MCS) {
		group = minstrel_ht_get_group_idx(rate);
		idx = rate->idx % MCS_GROUP_RATES;
	} else {
		group = MINSTREL_CCK_GROUP;

		for (idx = 0; idx < ARRAY_SIZE(mp->cck_rates); idx++)
			if (rate->idx == mp->cck_rates[idx])
				break;

		/* short preamble */
		if (!(mi->groups[group].supported & BIT(idx)))
			idx += 4;
	}
	return &mi->groups[group].rates[idx];
}

static inline struct minstrel_rate_stats *
minstrel_get_ratestats(struct minstrel_ht_sta *mi, int index)
{
	return &mi->groups[index / MCS_GROUP_RATES].rates[index % MCS_GROUP_RATES];
}


/*
 * Recalculate success probabilities and counters for a rate using EWMA
 */
static void
minstrel_calc_rate_ewma(struct minstrel_rate_stats *mr)
{
	if (unlikely(mr->attempts > 0)) {
		mr->sample_skipped = 0;
		mr->cur_prob = MINSTREL_FRAC(mr->success, mr->attempts);
		if (!mr->att_hist)
			mr->probability = mr->cur_prob;
		else
			mr->probability = minstrel_ewma(mr->probability,
				mr->cur_prob, EWMA_LEVEL);
		mr->att_hist += mr->attempts;
		mr->succ_hist += mr->success;
	} else {
		mr->sample_skipped++;
	}
	mr->last_success = mr->success;
	mr->last_attempts = mr->attempts;
	mr->success = 0;
	mr->attempts = 0;
}

/*
 * Calculate throughput based on the average A-MPDU length, taking into account
 * the expected number of retransmissions and their expected length
 */
static void
minstrel_ht_calc_tp(struct minstrel_ht_sta *mi, int group, int rate)
{
	struct minstrel_rate_stats *mr;
	unsigned int nsecs = 0;
	unsigned int tp;
	unsigned int prob;

	mr = &mi->groups[group].rates[rate];
	prob = mr->probability;

	if (prob < MINSTREL_FRAC(1, 10)) {
		mr->cur_tp = 0;
		return;
	}

	/*
	 * For the throughput calculation, limit the probability value to 90% to
	 * account for collision related packet error rate fluctuation
	 */
	if (prob > MINSTREL_FRAC(9, 10))
		prob = MINSTREL_FRAC(9, 10);

	if (group != MINSTREL_CCK_GROUP)
		nsecs = 1000 * mi->overhead / MINSTREL_TRUNC(mi->avg_ampdu_len);
<<<<<<< HEAD

	nsecs += minstrel_mcs_groups[group].duration[rate];
	tp = 1000000 * ((mr->probability * 1000) / nsecs);

=======

	nsecs += minstrel_mcs_groups[group].duration[rate];
	tp = 1000000 * ((mr->probability * 1000) / nsecs);

>>>>>>> b006ed54
	mr->cur_tp = MINSTREL_TRUNC(tp);
}

/*
 * Update rate statistics and select new primary rates
 *
 * Rules for rate selection:
 *  - max_prob_rate must use only one stream, as a tradeoff between delivery
 *    probability and throughput during strong fluctuations
 *  - as long as the max prob rate has a probability of more than 3/4, pick
 *    higher throughput rates, even if the probablity is a bit lower
 */
static void
minstrel_ht_update_stats(struct minstrel_priv *mp, struct minstrel_ht_sta *mi)
{
	struct minstrel_mcs_group_data *mg;
	struct minstrel_rate_stats *mr;
	int cur_prob, cur_prob_tp, cur_tp, cur_tp2;
	int group, i, index;
	bool mi_rates_valid = false;

	if (mi->ampdu_packets > 0) {
		mi->avg_ampdu_len = minstrel_ewma(mi->avg_ampdu_len,
			MINSTREL_FRAC(mi->ampdu_len, mi->ampdu_packets), EWMA_LEVEL);
		mi->ampdu_len = 0;
		mi->ampdu_packets = 0;
	}

	mi->sample_slow = 0;
	mi->sample_count = 0;

	for (group = 0; group < ARRAY_SIZE(minstrel_mcs_groups); group++) {
		bool mg_rates_valid = false;

		cur_prob = 0;
		cur_prob_tp = 0;
		cur_tp = 0;
		cur_tp2 = 0;

		mg = &mi->groups[group];
		if (!mg->supported)
			continue;

		mi->sample_count++;

		for (i = 0; i < MCS_GROUP_RATES; i++) {
			if (!(mg->supported & BIT(i)))
				continue;

			/* initialize rates selections starting indexes */
			if (!mg_rates_valid) {
				mg->max_tp_rate = mg->max_tp_rate2 =
					mg->max_prob_rate = i;
				if (!mi_rates_valid) {
					mi->max_tp_rate = mi->max_tp_rate2 =
						mi->max_prob_rate = i;
					mi_rates_valid = true;
				}
				mg_rates_valid = true;
			}

			mr = &mg->rates[i];
			mr->retry_updated = false;
			index = MCS_GROUP_RATES * group + i;
			minstrel_calc_rate_ewma(mr);
			minstrel_ht_calc_tp(mi, group, i);

			if (!mr->cur_tp)
				continue;

			if ((mr->cur_tp > cur_prob_tp && mr->probability >
			     MINSTREL_FRAC(3, 4)) || mr->probability > cur_prob) {
				mg->max_prob_rate = index;
				cur_prob = mr->probability;
				cur_prob_tp = mr->cur_tp;
			}

			if (mr->cur_tp > cur_tp) {
				swap(index, mg->max_tp_rate);
				cur_tp = mr->cur_tp;
				mr = minstrel_get_ratestats(mi, index);
			}

			if (index >= mg->max_tp_rate)
				continue;

			if (mr->cur_tp > cur_tp2) {
				mg->max_tp_rate2 = index;
				cur_tp2 = mr->cur_tp;
			}
		}
	}

	/* try to sample all available rates during each interval */
	mi->sample_count *= 8;

	cur_prob = 0;
	cur_prob_tp = 0;
	cur_tp = 0;
	cur_tp2 = 0;
	for (group = 0; group < ARRAY_SIZE(minstrel_mcs_groups); group++) {
		mg = &mi->groups[group];
		if (!mg->supported)
			continue;

		mr = minstrel_get_ratestats(mi, mg->max_tp_rate);
		if (cur_tp < mr->cur_tp) {
			mi->max_tp_rate2 = mi->max_tp_rate;
			cur_tp2 = cur_tp;
			mi->max_tp_rate = mg->max_tp_rate;
			cur_tp = mr->cur_tp;
			mi->max_prob_streams = minstrel_mcs_groups[group].streams - 1;
		}

		mr = minstrel_get_ratestats(mi, mg->max_tp_rate2);
		if (cur_tp2 < mr->cur_tp) {
			mi->max_tp_rate2 = mg->max_tp_rate2;
			cur_tp2 = mr->cur_tp;
		}
	}

	if (mi->max_prob_streams < 1)
		mi->max_prob_streams = 1;

	for (group = 0; group < ARRAY_SIZE(minstrel_mcs_groups); group++) {
		mg = &mi->groups[group];
		if (!mg->supported)
			continue;
		mr = minstrel_get_ratestats(mi, mg->max_prob_rate);
		if (cur_prob_tp < mr->cur_tp &&
		    minstrel_mcs_groups[group].streams <= mi->max_prob_streams) {
			mi->max_prob_rate = mg->max_prob_rate;
			cur_prob = mr->cur_prob;
			cur_prob_tp = mr->cur_tp;
		}
	}


	mi->stats_update = jiffies;
}

static bool
minstrel_ht_txstat_valid(struct minstrel_priv *mp, struct ieee80211_tx_rate *rate)
{
	if (rate->idx < 0)
		return false;

	if (!rate->count)
		return false;

	if (rate->flags & IEEE80211_TX_RC_MCS)
		return true;

	return rate->idx == mp->cck_rates[0] ||
	       rate->idx == mp->cck_rates[1] ||
	       rate->idx == mp->cck_rates[2] ||
	       rate->idx == mp->cck_rates[3];
}

static void
minstrel_next_sample_idx(struct minstrel_ht_sta *mi)
{
	struct minstrel_mcs_group_data *mg;

	for (;;) {
		mi->sample_group++;
		mi->sample_group %= ARRAY_SIZE(minstrel_mcs_groups);
		mg = &mi->groups[mi->sample_group];

		if (!mg->supported)
			continue;

		if (++mg->index >= MCS_GROUP_RATES) {
			mg->index = 0;
			if (++mg->column >= ARRAY_SIZE(sample_table))
				mg->column = 0;
		}
		break;
	}
}

static void
minstrel_downgrade_rate(struct minstrel_ht_sta *mi, unsigned int *idx,
			bool primary)
{
	int group, orig_group;

	orig_group = group = *idx / MCS_GROUP_RATES;
	while (group > 0) {
		group--;

		if (!mi->groups[group].supported)
			continue;

		if (minstrel_mcs_groups[group].streams >
		    minstrel_mcs_groups[orig_group].streams)
			continue;

		if (primary)
			*idx = mi->groups[group].max_tp_rate;
		else
			*idx = mi->groups[group].max_tp_rate2;
		break;
	}
}

static void
minstrel_aggr_check(struct ieee80211_sta *pubsta, struct sk_buff *skb)
{
	struct ieee80211_hdr *hdr = (struct ieee80211_hdr *) skb->data;
	struct sta_info *sta = container_of(pubsta, struct sta_info, sta);
	u16 tid;

	if (unlikely(!ieee80211_is_data_qos(hdr->frame_control)))
		return;

	if (unlikely(skb->protocol == cpu_to_be16(ETH_P_PAE)))
		return;

	tid = *ieee80211_get_qos_ctl(hdr) & IEEE80211_QOS_CTL_TID_MASK;
	if (likely(sta->ampdu_mlme.tid_tx[tid]))
		return;

	if (skb_get_queue_mapping(skb) == IEEE80211_AC_VO)
		return;

	ieee80211_start_tx_ba_session(pubsta, tid, 5000);
}

static void
minstrel_ht_tx_status(void *priv, struct ieee80211_supported_band *sband,
                      struct ieee80211_sta *sta, void *priv_sta,
                      struct sk_buff *skb)
{
	struct minstrel_ht_sta_priv *msp = priv_sta;
	struct minstrel_ht_sta *mi = &msp->ht;
	struct ieee80211_tx_info *info = IEEE80211_SKB_CB(skb);
	struct ieee80211_tx_rate *ar = info->status.rates;
	struct minstrel_rate_stats *rate, *rate2;
	struct minstrel_priv *mp = priv;
	bool last, update = false;
	int i;

	if (!msp->is_ht)
		return mac80211_minstrel.tx_status(priv, sband, sta, &msp->legacy, skb);

	/* This packet was aggregated but doesn't carry status info */
	if ((info->flags & IEEE80211_TX_CTL_AMPDU) &&
	    !(info->flags & IEEE80211_TX_STAT_AMPDU))
		return;

	if (!(info->flags & IEEE80211_TX_STAT_AMPDU)) {
		info->status.ampdu_ack_len =
			(info->flags & IEEE80211_TX_STAT_ACK ? 1 : 0);
		info->status.ampdu_len = 1;
	}

	mi->ampdu_packets++;
	mi->ampdu_len += info->status.ampdu_len;

	if (!mi->sample_wait && !mi->sample_tries && mi->sample_count > 0) {
		mi->sample_wait = 16 + 2 * MINSTREL_TRUNC(mi->avg_ampdu_len);
		mi->sample_tries = 1;
		mi->sample_count--;
	}

	if (info->flags & IEEE80211_TX_CTL_RATE_CTRL_PROBE)
		mi->sample_packets += info->status.ampdu_len;

	last = !minstrel_ht_txstat_valid(mp, &ar[0]);
	for (i = 0; !last; i++) {
		last = (i == IEEE80211_TX_MAX_RATES - 1) ||
		       !minstrel_ht_txstat_valid(mp, &ar[i + 1]);

		rate = minstrel_ht_get_stats(mp, mi, &ar[i]);

		if (last)
			rate->success += info->status.ampdu_ack_len;

		rate->attempts += ar[i].count * info->status.ampdu_len;
	}

	/*
	 * check for sudden death of spatial multiplexing,
	 * downgrade to a lower number of streams if necessary.
	 */
	rate = minstrel_get_ratestats(mi, mi->max_tp_rate);
	if (rate->attempts > 30 &&
	    MINSTREL_FRAC(rate->success, rate->attempts) <
	    MINSTREL_FRAC(20, 100)) {
		minstrel_downgrade_rate(mi, &mi->max_tp_rate, true);
		update = true;
	}

	rate2 = minstrel_get_ratestats(mi, mi->max_tp_rate2);
	if (rate2->attempts > 30 &&
	    MINSTREL_FRAC(rate2->success, rate2->attempts) <
	    MINSTREL_FRAC(20, 100)) {
		minstrel_downgrade_rate(mi, &mi->max_tp_rate2, false);
		update = true;
	}

	if (time_after(jiffies, mi->stats_update + (mp->update_interval / 2 * HZ) / 1000)) {
		update = true;
		minstrel_ht_update_stats(mp, mi);
		if (!(info->flags & IEEE80211_TX_CTL_AMPDU) &&
		    mi->max_prob_rate / MCS_GROUP_RATES != MINSTREL_CCK_GROUP)
			minstrel_aggr_check(sta, skb);
	}

	if (update)
		minstrel_ht_update_rates(mp, mi);
}

static void
minstrel_calc_retransmit(struct minstrel_priv *mp, struct minstrel_ht_sta *mi,
                         int index)
{
	struct minstrel_rate_stats *mr;
	const struct mcs_group *group;
	unsigned int tx_time, tx_time_rtscts, tx_time_data;
	unsigned int cw = mp->cw_min;
	unsigned int ctime = 0;
	unsigned int t_slot = 9; /* FIXME */
	unsigned int ampdu_len = MINSTREL_TRUNC(mi->avg_ampdu_len);
	unsigned int overhead = 0, overhead_rtscts = 0;

	mr = minstrel_get_ratestats(mi, index);
	if (mr->probability < MINSTREL_FRAC(1, 10)) {
		mr->retry_count = 1;
		mr->retry_count_rtscts = 1;
		return;
	}

	mr->retry_count = 2;
	mr->retry_count_rtscts = 2;
	mr->retry_updated = true;

	group = &minstrel_mcs_groups[index / MCS_GROUP_RATES];
	tx_time_data = group->duration[index % MCS_GROUP_RATES] * ampdu_len / 1000;

	/* Contention time for first 2 tries */
	ctime = (t_slot * cw) >> 1;
	cw = min((cw << 1) | 1, mp->cw_max);
	ctime += (t_slot * cw) >> 1;
	cw = min((cw << 1) | 1, mp->cw_max);

	if (index / MCS_GROUP_RATES != MINSTREL_CCK_GROUP) {
		overhead = mi->overhead;
		overhead_rtscts = mi->overhead_rtscts;
	}

	/* Total TX time for data and Contention after first 2 tries */
	tx_time = ctime + 2 * (overhead + tx_time_data);
	tx_time_rtscts = ctime + 2 * (overhead_rtscts + tx_time_data);

	/* See how many more tries we can fit inside segment size */
	do {
		/* Contention time for this try */
		ctime = (t_slot * cw) >> 1;
		cw = min((cw << 1) | 1, mp->cw_max);

		/* Total TX time after this try */
		tx_time += ctime + overhead + tx_time_data;
		tx_time_rtscts += ctime + overhead_rtscts + tx_time_data;

		if (tx_time_rtscts < mp->segment_size)
			mr->retry_count_rtscts++;
	} while ((tx_time < mp->segment_size) &&
	         (++mr->retry_count < mp->max_retry));
}


static void
minstrel_ht_set_rate(struct minstrel_priv *mp, struct minstrel_ht_sta *mi,
                     struct ieee80211_sta_rates *ratetbl, int offset, int index)
{
	const struct mcs_group *group = &minstrel_mcs_groups[index / MCS_GROUP_RATES];
	struct minstrel_rate_stats *mr;
	u8 idx;
	u16 flags;

	mr = minstrel_get_ratestats(mi, index);
	if (!mr->retry_updated)
		minstrel_calc_retransmit(mp, mi, index);

	if (mr->probability < MINSTREL_FRAC(20, 100) || !mr->retry_count) {
		ratetbl->rate[offset].count = 2;
		ratetbl->rate[offset].count_rts = 2;
		ratetbl->rate[offset].count_cts = 2;
	} else {
		ratetbl->rate[offset].count = mr->retry_count;
		ratetbl->rate[offset].count_cts = mr->retry_count;
		ratetbl->rate[offset].count_rts = mr->retry_count_rtscts;
	}

	if (index / MCS_GROUP_RATES == MINSTREL_CCK_GROUP) {
		idx = mp->cck_rates[index % ARRAY_SIZE(mp->cck_rates)];
		flags = 0;
	} else {
		idx = index % MCS_GROUP_RATES +
		      (group->streams - 1) * MCS_GROUP_RATES;
		flags = IEEE80211_TX_RC_MCS | group->flags;
	}

	if (offset > 0) {
		ratetbl->rate[offset].count = ratetbl->rate[offset].count_rts;
		flags |= IEEE80211_TX_RC_USE_RTS_CTS;
	}

	ratetbl->rate[offset].idx = idx;
	ratetbl->rate[offset].flags = flags;
}

static void
minstrel_ht_update_rates(struct minstrel_priv *mp, struct minstrel_ht_sta *mi)
{
	struct ieee80211_sta_rates *rates;
	int i = 0;

	rates = kzalloc(sizeof(*rates), GFP_ATOMIC);
	if (!rates)
		return;

	/* Start with max_tp_rate */
	minstrel_ht_set_rate(mp, mi, rates, i++, mi->max_tp_rate);

	if (mp->hw->max_rates >= 3) {
		/* At least 3 tx rates supported, use max_tp_rate2 next */
		minstrel_ht_set_rate(mp, mi, rates, i++, mi->max_tp_rate2);
	}

	if (mp->hw->max_rates >= 2) {
		/*
		 * At least 2 tx rates supported, use max_prob_rate next */
		minstrel_ht_set_rate(mp, mi, rates, i++, mi->max_prob_rate);
	}

	rates->rate[i].idx = -1;
	rate_control_set_rates(mp->hw, mi->sta, rates);
}

static inline int
minstrel_get_duration(int index)
{
	const struct mcs_group *group = &minstrel_mcs_groups[index / MCS_GROUP_RATES];
	return group->duration[index % MCS_GROUP_RATES];
}

static int
minstrel_get_sample_rate(struct minstrel_priv *mp, struct minstrel_ht_sta *mi)
{
	struct minstrel_rate_stats *mr;
	struct minstrel_mcs_group_data *mg;
	unsigned int sample_dur, sample_group;
	int sample_idx = 0;

	if (mi->sample_wait > 0) {
		mi->sample_wait--;
		return -1;
	}

	if (!mi->sample_tries)
		return -1;

	mg = &mi->groups[mi->sample_group];
	sample_idx = sample_table[mg->column][mg->index];
	mr = &mg->rates[sample_idx];
	sample_group = mi->sample_group;
	sample_idx += sample_group * MCS_GROUP_RATES;
	minstrel_next_sample_idx(mi);

	/*
	 * Sampling might add some overhead (RTS, no aggregation)
	 * to the frame. Hence, don't use sampling for the currently
	 * used rates.
	 */
	if (sample_idx == mi->max_tp_rate ||
	    sample_idx == mi->max_tp_rate2 ||
	    sample_idx == mi->max_prob_rate)
		return -1;

	/*
	 * Do not sample if the probability is already higher than 95%
	 * to avoid wasting airtime.
	 */
	if (mr->probability > MINSTREL_FRAC(95, 100))
		return -1;

	/*
	 * Make sure that lower rates get sampled only occasionally,
	 * if the link is working perfectly.
	 */
	sample_dur = minstrel_get_duration(sample_idx);
	if (sample_dur >= minstrel_get_duration(mi->max_tp_rate2) &&
	    (mi->max_prob_streams <
	     minstrel_mcs_groups[sample_group].streams ||
	     sample_dur >= minstrel_get_duration(mi->max_prob_rate))) {
		if (mr->sample_skipped < 20)
			return -1;

		if (mi->sample_slow++ > 2)
			return -1;
	}
	mi->sample_tries--;

	return sample_idx;
}

static void
minstrel_ht_check_cck_shortpreamble(struct minstrel_priv *mp,
				    struct minstrel_ht_sta *mi, bool val)
{
	u8 supported = mi->groups[MINSTREL_CCK_GROUP].supported;

	if (!supported || !mi->cck_supported_short)
		return;

	if (supported & (mi->cck_supported_short << (val * 4)))
		return;

	supported ^= mi->cck_supported_short | (mi->cck_supported_short << 4);
	mi->groups[MINSTREL_CCK_GROUP].supported = supported;
}

static void
minstrel_ht_get_rate(void *priv, struct ieee80211_sta *sta, void *priv_sta,
                     struct ieee80211_tx_rate_control *txrc)
{
	const struct mcs_group *sample_group;
	struct ieee80211_tx_info *info = IEEE80211_SKB_CB(txrc->skb);
	struct ieee80211_tx_rate *rate = &info->status.rates[0];
	struct minstrel_ht_sta_priv *msp = priv_sta;
	struct minstrel_ht_sta *mi = &msp->ht;
	struct minstrel_priv *mp = priv;
	int sample_idx;

	if (rate_control_send_low(sta, priv_sta, txrc))
		return;

	if (!msp->is_ht)
		return mac80211_minstrel.get_rate(priv, sta, &msp->legacy, txrc);

	info->flags |= mi->tx_flags;
	minstrel_ht_check_cck_shortpreamble(mp, mi, txrc->short_preamble);

	/* Don't use EAPOL frames for sampling on non-mrr hw */
	if (mp->hw->max_rates == 1 &&
	    txrc->skb->protocol == cpu_to_be16(ETH_P_PAE))
		sample_idx = -1;
	else
		sample_idx = minstrel_get_sample_rate(mp, mi);

#ifdef CONFIG_MAC80211_DEBUGFS
	/* use fixed index if set */
	if (mp->fixed_rate_idx != -1) {
		mi->max_tp_rate = mp->fixed_rate_idx;
		mi->max_tp_rate2 = mp->fixed_rate_idx;
		mi->max_prob_rate = mp->fixed_rate_idx;
		sample_idx = -1;
	}
#endif

	mi->total_packets++;

	/* wraparound */
	if (mi->total_packets == ~0) {
		mi->total_packets = 0;
		mi->sample_packets = 0;
	}

	if (sample_idx < 0)
		return;

	sample_group = &minstrel_mcs_groups[sample_idx / MCS_GROUP_RATES];
	info->flags |= IEEE80211_TX_CTL_RATE_CTRL_PROBE;
	rate->idx = sample_idx % MCS_GROUP_RATES +
		    (sample_group->streams - 1) * MCS_GROUP_RATES;
	rate->flags = IEEE80211_TX_RC_MCS | sample_group->flags;
	rate->count = 1;
}

static void
minstrel_ht_update_cck(struct minstrel_priv *mp, struct minstrel_ht_sta *mi,
		       struct ieee80211_supported_band *sband,
		       struct ieee80211_sta *sta)
{
	int i;

	if (sband->band != IEEE80211_BAND_2GHZ)
		return;

	mi->cck_supported = 0;
	mi->cck_supported_short = 0;
	for (i = 0; i < 4; i++) {
		if (!rate_supported(sta, sband->band, mp->cck_rates[i]))
			continue;

		mi->cck_supported |= BIT(i);
		if (sband->bitrates[i].flags & IEEE80211_RATE_SHORT_PREAMBLE)
			mi->cck_supported_short |= BIT(i);
	}

	mi->groups[MINSTREL_CCK_GROUP].supported = mi->cck_supported;
}

static void
minstrel_ht_update_caps(void *priv, struct ieee80211_supported_band *sband,
                        struct ieee80211_sta *sta, void *priv_sta)
{
	struct minstrel_priv *mp = priv;
	struct minstrel_ht_sta_priv *msp = priv_sta;
	struct minstrel_ht_sta *mi = &msp->ht;
	struct ieee80211_mcs_info *mcs = &sta->ht_cap.mcs;
	u16 sta_cap = sta->ht_cap.cap;
	int n_supported = 0;
	int ack_dur;
	int stbc;
	int i;

	/* fall back to the old minstrel for legacy stations */
	if (!sta->ht_cap.ht_supported)
		goto use_legacy;

	BUILD_BUG_ON(ARRAY_SIZE(minstrel_mcs_groups) !=
		MINSTREL_MAX_STREAMS * MINSTREL_STREAM_GROUPS + 1);

	msp->is_ht = true;
	memset(mi, 0, sizeof(*mi));

	mi->sta = sta;
	mi->stats_update = jiffies;

	ack_dur = ieee80211_frame_duration(sband->band, 10, 60, 1, 1);
	mi->overhead = ieee80211_frame_duration(sband->band, 0, 60, 1, 1) + ack_dur;
	mi->overhead_rtscts = mi->overhead + 2 * ack_dur;

	mi->avg_ampdu_len = MINSTREL_FRAC(1, 1);

	/* When using MRR, sample more on the first attempt, without delay */
	if (mp->has_mrr) {
		mi->sample_count = 16;
		mi->sample_wait = 0;
	} else {
		mi->sample_count = 8;
		mi->sample_wait = 8;
	}
	mi->sample_tries = 4;

	stbc = (sta_cap & IEEE80211_HT_CAP_RX_STBC) >>
		IEEE80211_HT_CAP_RX_STBC_SHIFT;
	mi->tx_flags |= stbc << IEEE80211_TX_CTL_STBC_SHIFT;

	if (sta_cap & IEEE80211_HT_CAP_LDPC_CODING)
		mi->tx_flags |= IEEE80211_TX_CTL_LDPC;

	for (i = 0; i < ARRAY_SIZE(mi->groups); i++) {
		mi->groups[i].supported = 0;
		if (i == MINSTREL_CCK_GROUP) {
			minstrel_ht_update_cck(mp, mi, sband, sta);
			continue;
		}

		if (minstrel_mcs_groups[i].flags & IEEE80211_TX_RC_SHORT_GI) {
			if (minstrel_mcs_groups[i].flags & IEEE80211_TX_RC_40_MHZ_WIDTH) {
				if (!(sta_cap & IEEE80211_HT_CAP_SGI_40))
					continue;
			} else {
				if (!(sta_cap & IEEE80211_HT_CAP_SGI_20))
					continue;
			}
		}

		if (minstrel_mcs_groups[i].flags & IEEE80211_TX_RC_40_MHZ_WIDTH &&
		    sta->bandwidth < IEEE80211_STA_RX_BW_40)
			continue;

		/* Mark MCS > 7 as unsupported if STA is in static SMPS mode */
		if (sta->smps_mode == IEEE80211_SMPS_STATIC &&
		    minstrel_mcs_groups[i].streams > 1)
			continue;

		mi->groups[i].supported =
			mcs->rx_mask[minstrel_mcs_groups[i].streams - 1];

		if (mi->groups[i].supported)
			n_supported++;
	}

	if (!n_supported)
		goto use_legacy;

	/* create an initial rate table with the lowest supported rates */
	minstrel_ht_update_stats(mp, mi);
	minstrel_ht_update_rates(mp, mi);

	return;

use_legacy:
	msp->is_ht = false;
	memset(&msp->legacy, 0, sizeof(msp->legacy));
	msp->legacy.r = msp->ratelist;
	msp->legacy.sample_table = msp->sample_table;
	return mac80211_minstrel.rate_init(priv, sband, sta, &msp->legacy);
}

static void
minstrel_ht_rate_init(void *priv, struct ieee80211_supported_band *sband,
                      struct ieee80211_sta *sta, void *priv_sta)
{
	minstrel_ht_update_caps(priv, sband, sta, priv_sta);
}

static void
minstrel_ht_rate_update(void *priv, struct ieee80211_supported_band *sband,
                        struct ieee80211_sta *sta, void *priv_sta,
                        u32 changed)
{
	minstrel_ht_update_caps(priv, sband, sta, priv_sta);
}

static void *
minstrel_ht_alloc_sta(void *priv, struct ieee80211_sta *sta, gfp_t gfp)
{
	struct ieee80211_supported_band *sband;
	struct minstrel_ht_sta_priv *msp;
	struct minstrel_priv *mp = priv;
	struct ieee80211_hw *hw = mp->hw;
	int max_rates = 0;
	int i;

	for (i = 0; i < IEEE80211_NUM_BANDS; i++) {
		sband = hw->wiphy->bands[i];
		if (sband && sband->n_bitrates > max_rates)
			max_rates = sband->n_bitrates;
	}

	msp = kzalloc(sizeof(*msp), gfp);
	if (!msp)
		return NULL;

	msp->ratelist = kzalloc(sizeof(struct minstrel_rate) * max_rates, gfp);
	if (!msp->ratelist)
		goto error;

	msp->sample_table = kmalloc(SAMPLE_COLUMNS * max_rates, gfp);
	if (!msp->sample_table)
		goto error1;

	return msp;

error1:
	kfree(msp->ratelist);
error:
	kfree(msp);
	return NULL;
}

static void
minstrel_ht_free_sta(void *priv, struct ieee80211_sta *sta, void *priv_sta)
{
	struct minstrel_ht_sta_priv *msp = priv_sta;

	kfree(msp->sample_table);
	kfree(msp->ratelist);
	kfree(msp);
}

static void *
minstrel_ht_alloc(struct ieee80211_hw *hw, struct dentry *debugfsdir)
{
	return mac80211_minstrel.alloc(hw, debugfsdir);
}

static void
minstrel_ht_free(void *priv)
{
	mac80211_minstrel.free(priv);
}

static struct rate_control_ops mac80211_minstrel_ht = {
	.name = "minstrel_ht",
	.tx_status = minstrel_ht_tx_status,
	.get_rate = minstrel_ht_get_rate,
	.rate_init = minstrel_ht_rate_init,
	.rate_update = minstrel_ht_rate_update,
	.alloc_sta = minstrel_ht_alloc_sta,
	.free_sta = minstrel_ht_free_sta,
	.alloc = minstrel_ht_alloc,
	.free = minstrel_ht_free,
#ifdef CONFIG_MAC80211_DEBUGFS
	.add_sta_debugfs = minstrel_ht_add_sta_debugfs,
	.remove_sta_debugfs = minstrel_ht_remove_sta_debugfs,
#endif
};


static void
init_sample_table(void)
{
	int col, i, new_idx;
	u8 rnd[MCS_GROUP_RATES];

	memset(sample_table, 0xff, sizeof(sample_table));
	for (col = 0; col < SAMPLE_COLUMNS; col++) {
		for (i = 0; i < MCS_GROUP_RATES; i++) {
			get_random_bytes(rnd, sizeof(rnd));
			new_idx = (i + rnd[i]) % MCS_GROUP_RATES;

			while (sample_table[col][new_idx] != 0xff)
				new_idx = (new_idx + 1) % MCS_GROUP_RATES;

			sample_table[col][new_idx] = i;
		}
	}
}

int __init
rc80211_minstrel_ht_init(void)
{
	init_sample_table();
	return ieee80211_rate_control_register(&mac80211_minstrel_ht);
}

void
rc80211_minstrel_ht_exit(void)
{
	ieee80211_rate_control_unregister(&mac80211_minstrel_ht);
}<|MERGE_RESOLUTION|>--- conflicted
+++ resolved
@@ -126,12 +126,9 @@
 
 static u8 sample_table[SAMPLE_COLUMNS][MCS_GROUP_RATES];
 
-<<<<<<< HEAD
-=======
 static void
 minstrel_ht_update_rates(struct minstrel_priv *mp, struct minstrel_ht_sta *mi);
 
->>>>>>> b006ed54
 /*
  * Look up an MCS group index based on mac80211 rate information
  */
@@ -227,17 +224,10 @@
 
 	if (group != MINSTREL_CCK_GROUP)
 		nsecs = 1000 * mi->overhead / MINSTREL_TRUNC(mi->avg_ampdu_len);
-<<<<<<< HEAD
 
 	nsecs += minstrel_mcs_groups[group].duration[rate];
 	tp = 1000000 * ((mr->probability * 1000) / nsecs);
 
-=======
-
-	nsecs += minstrel_mcs_groups[group].duration[rate];
-	tp = 1000000 * ((mr->probability * 1000) / nsecs);
-
->>>>>>> b006ed54
 	mr->cur_tp = MINSTREL_TRUNC(tp);
 }
 
