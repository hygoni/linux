--- conflicted
+++ resolved
@@ -5235,7 +5235,6 @@
 		return err;
 
 	nft_set_ext_add_length(&tmpl, NFT_SET_EXT_KEY, set->klen);
-<<<<<<< HEAD
 
 	if (nla[NFTA_SET_ELEM_KEY_END]) {
 		err = nft_setelem_parse_key(ctx, set, &elem.key_end.val,
@@ -5243,15 +5242,6 @@
 		if (err < 0)
 			return err;
 
-=======
-
-	if (nla[NFTA_SET_ELEM_KEY_END]) {
-		err = nft_setelem_parse_key(ctx, set, &elem.key_end.val,
-					    nla[NFTA_SET_ELEM_KEY_END]);
-		if (err < 0)
-			return err;
-
->>>>>>> 77a36a3a
 		nft_set_ext_add_length(&tmpl, NFT_SET_EXT_KEY_END, set->klen);
 	}
 
